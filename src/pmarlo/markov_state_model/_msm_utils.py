--- conflicted
+++ resolved
@@ -17,11 +17,6 @@
 from pmarlo.utils.msm_utils import ConnectedCountResult
 
 logger = logging.getLogger("pmarlo")
-
-<<<<<<< HEAD
-
-=======
->>>>>>> 3c56269b
 def candidate_lag_ladder(
     min_lag: int = 1,
     max_lag: int = 200,
