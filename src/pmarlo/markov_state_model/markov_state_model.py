--- conflicted
+++ resolved
@@ -19,11 +19,10 @@
 import logging
 import pickle
 import warnings
-<<<<<<< HEAD
+
 from collections import defaultdict
 from dataclasses import dataclass, field
-=======
->>>>>>> c5a88d10
+
 from pathlib import Path
 from typing import Any, Dict, List, Optional, Tuple, Union, Literal
 
