# Copyright (c) 2025 PMARLO Development Team
# SPDX-License-Identifier: GPL-3.0-or-later

"""
Enhanced Markov State Model analysis with TRAM/dTRAM and comprehensive reporting.

This module provides advanced MSM analysis capabilities including:
- TRAM/dTRAM for multi-temperature data
- Free energy surface generation
- State table export
- Implied timescales analysis
- Representative structure extraction
- Comprehensive visualization
"""

from __future__ import annotations

import json
import logging
import pickle
import warnings

from collections import defaultdict
from dataclasses import dataclass, field

from pathlib import Path
from typing import Any, Dict, List, Optional, Tuple, Union, Literal

import matplotlib.pyplot as plt
import mdtraj as md
import numpy as np
import pandas as pd
from scipy import constants
from scipy.ndimage import gaussian_filter
from scipy.sparse import csc_matrix, issparse, save_npz
from scipy.sparse.csgraph import connected_components
from sklearn.cluster import MiniBatchKMeans

<<<<<<< HEAD
=======
from ..cluster.micro import ClusteringResult, cluster_microstates
from ..results import CKResult, FESResult, MSMResult

from ..replica_exchange.demux_metadata import DemuxMetadata

from pmarlo.states.msm_bridge import _row_normalize, _stationary_from_T
from pmarlo.utils.msm_utils import ensure_connected_counts

>>>>>>> fa47e84d
logger = logging.getLogger("pmarlo")

# Suppress warnings for cleaner output
warnings.filterwarnings("ignore", category=FutureWarning)


@dataclass
class CKTestResult:
    """Results of a Chapman–Kolmogorov test.

    Attributes:
        mse: Mapping from lag multiple to mean squared error.
        mode: Level at which the CK test was performed ("micro" or "macro").
        insufficient_data: Flag indicating if the test could not be evaluated due to
            limited statistics.
        thresholds: Threshold values used to determine data sufficiency.
    """

    mse: Dict[int, float] = field(default_factory=dict)
    mode: str = "micro"
    insufficient_data: bool = False
    thresholds: Dict[str, int] = field(default_factory=dict)

    def to_dict(self) -> Dict[str, Any]:
        """Return a JSON-serializable representation of the result."""

        return {
            "mse": {int(k): float(v) for k, v in self.mse.items()},
            "mode": self.mode,
            "insufficient_data": self.insufficient_data,
            "thresholds": self.thresholds,
        }


class EnhancedMSM:
    """
    Enhanced Markov State Model with advanced analysis and reporting capabilities.

    This class provides comprehensive MSM analysis including multi-temperature
    data handling, free energy surface generation, and detailed reporting.
    """

    def __init__(
        self,
        trajectory_files: Optional[Union[str, List[str]]] = None,
        topology_file: Optional[str] = None,
        temperatures: Optional[List[float]] = None,
        output_dir: str = "output/msm_analysis",
        random_state: int = 42,
    ):
        """
        Initialize the Enhanced MSM analyzer.

        Args:
            trajectory_files: Single trajectory file or list of files
            topology_file: Topology file (PDB) for the system
            temperatures: List of temperatures for TRAM analysis
            output_dir: Directory for output files
        """
        self.trajectory_files = (
            trajectory_files
            if isinstance(trajectory_files, list)
            else [trajectory_files] if trajectory_files else []
        )
        self.topology_file = topology_file
        self.temperatures = temperatures or [300.0]
        self.output_dir = Path(output_dir)
        self.output_dir.mkdir(exist_ok=True)

        # Analysis data - Fixed: Added proper type annotations
        self.trajectories: List[md.Trajectory] = []  # Fix: Added type annotation
        self.dtrajs: List[np.ndarray] = (
            []
        )  # Fix: Added type annotation (discrete trajectories)
        self.features: Optional[np.ndarray] = None
        self.cluster_centers: Optional[np.ndarray] = None
        self.n_states = 0
        self.random_state = int(random_state)

        # MSM data - Fixed: Initialize with proper types instead of None
        self.transition_matrix: Optional[np.ndarray] = (
            None  # Fix: Will be properly initialized later
        )
        self.count_matrix: Optional[np.ndarray] = (
            None  # Fix: Will be properly initialized later
        )
        self.stationary_distribution: Optional[np.ndarray] = None
        self.free_energies: Optional[np.ndarray] = None
        self.lag_time = 20  # Default lag time
        self.frame_stride: Optional[int] = None  # Optional: frames per saved sample
<<<<<<< HEAD
        # Explicit feature processing settings
        self.feature_stride: int = 1
        self.tica_lag: int = 0
        self.tica_components: Optional[int] = None
        self.effective_frames: int = 0
        self.raw_frames: int = 0
=======
        self.time_per_frame_ps: Optional[float] = None
        self.demux_metadata: Optional[DemuxMetadata] = None
        self.total_frames: Optional[int] = None
>>>>>>> fa47e84d

        # Estimation controls
        self.estimator_backend: str = "deeptime"  # or "pmarlo" for fallback/debug
        self.count_mode: str = "sliding"  # "sliding" or "strided" counting

        # TRAM data
        self.tram_weights: Optional[np.ndarray] = None
        self.multi_temp_counts: Dict[float, Dict[Tuple[int, int], float]] = (
            {}
        )  # Fix: Added proper type annotation

        # Analysis results - Fixed: Initialize with proper type annotation
        self.implied_timescales: Optional[Dict[str, Any]] = None
        self.state_table: Optional[pd.DataFrame] = (
            None  # Fix: Will be DataFrame when created
        )
        self.fes_data: Optional[Dict[str, Any]] = None

        logger.info(
            f"Enhanced MSM initialized for {len(self.trajectory_files)} trajectories"
        )

    def load_trajectories(self, stride: int = 1) -> None:
        """Load trajectory data for analysis.

        If a metadata file with the same stem as a trajectory exists, it is
        loaded to determine the physical time per frame.

        Args:
            stride: Stride for loading frames (1 = every frame)
        """
        logger.info("Loading trajectory data...")

        self.trajectories = []
        for i, traj_file in enumerate(self.trajectory_files):
            path = Path(traj_file)
            if path.exists():
                traj = md.load(traj_file, top=self.topology_file, stride=stride)
                self.trajectories.append(traj)
                logger.info(f"Loaded trajectory {i+1}: {traj.n_frames} frames")

                meta_path = path.with_suffix(".meta.json")
                if meta_path.exists() and self.demux_metadata is None:
                    try:
                        meta = DemuxMetadata.from_json(meta_path)
                        self.demux_metadata = meta
                        stride_frames = (
                            meta.exchange_frequency_steps // meta.frames_per_segment
                        )
                        self.frame_stride = stride_frames
                        self.time_per_frame_ps = (
                            meta.integration_timestep_ps * stride_frames
                        )
                        logger.info(
                            "Loaded demux metadata: stride=%d, dt=%.4f ps",
                            stride_frames,
                            self.time_per_frame_ps,
                        )
                    except Exception as exc:  # pragma: no cover - defensive
                        logger.warning(f"Failed to parse metadata {meta_path}: {exc}")
            else:
                logger.warning(f"Trajectory file not found: {traj_file}")

        if not self.trajectories:
            raise ValueError("No trajectories loaded successfully")

        logger.info(f"Total trajectories loaded: {len(self.trajectories)}")
        # Track total frames for adaptive clustering heuristics
        try:
            self.total_frames = int(sum(int(t.n_frames) for t in self.trajectories))
        except Exception:
            self.total_frames = None

    def save_phi_psi_scatter_diagnostics(
        self,
        *,
        max_residues: int = 6,
        exclude_special: bool = True,
        sample_per_residue: int = 2000,
        filename: str = "diagnostics_phi_psi_scatter.png",
    ) -> Optional[Path]:
        """Save a raw φ/ψ scatter plot across several residues for sanity check.

        - Uses multiple internal residues that have both φ and ψ defined
        - Optionally excludes termini and Gly/Pro (distinctive Ramachandran regions)
        - Wraps to degrees in [-180, 180]
        """
        try:
            if not self.trajectories:
                return None

            all_phi, all_psi, selected_meta = self._init_phi_psi_buffers()

            for traj in self.trajectories:
                dihedrals = self._compute_traj_dihedrals(traj)
                if dihedrals is None:
                    continue
                phi_indices, phi, psi_indices, psi = dihedrals

                phi_map, psi_map, common_res = self._map_residues_to_dihedrals(
                    traj, phi_indices, psi_indices
                )

                candidates = self._build_phi_psi_candidates(
                    traj, common_res, phi_map, psi_map, exclude_special
                )
                if not candidates:
                    continue

                selected = self._select_candidate_residues(candidates, max_residues)
                phi_wrap, psi_wrap = self._wrap_dihedral_angles_in_degrees(phi, psi)

                self._accumulate_samples_for_selected(
                    selected,
                    phi_wrap,
                    psi_wrap,
                    sample_per_residue,
                    all_phi,
                    all_psi,
                    selected_meta,
                )

            if not all_phi or not all_psi:
                logger.warning("φ/ψ diagnostics: no data collected; skipping plot")
                return None

            out_path = self._plot_phi_psi_scatter_and_save(all_phi, all_psi, filename)
            self._save_phi_psi_metadata(selected_meta, max_residues)
            logger.info(f"Saved φ/ψ diagnostic scatter: {out_path}")
            return out_path
        except Exception as e:
            logger.warning(f"φ/ψ diagnostics failed: {e}")
            return None

    # ---- φ/ψ diagnostics helpers (split to address C901) ----

    def _init_phi_psi_buffers(self) -> tuple[list[float], list[float], list[dict]]:
        all_phi: list[float] = []
        all_psi: list[float] = []
        selected_meta: list[dict] = []
        return all_phi, all_psi, selected_meta

    def _compute_traj_dihedrals(
        self, traj: md.Trajectory
    ) -> Optional[tuple[np.ndarray, np.ndarray, np.ndarray, np.ndarray]]:
        phi_indices, phi = md.compute_phi(traj)
        psi_indices, psi = md.compute_psi(traj)
        if phi.size == 0 or psi.size == 0:
            return None
        return phi_indices, phi, psi_indices, psi

    def _map_residues_to_dihedrals(
        self,
        traj: md.Trajectory,
        phi_indices: np.ndarray,
        psi_indices: np.ndarray,
    ) -> tuple[Dict[int, int], Dict[int, int], List[int]]:
        # Map dihedral columns to residue indices via second atom (N_i)
        phi_res_ids = [
            int(traj.topology.atom(int(idx[1])).residue.index) for idx in phi_indices
        ]
        psi_res_ids = [
            int(traj.topology.atom(int(idx[1])).residue.index) for idx in psi_indices
        ]
        phi_map = {rid: col for col, rid in enumerate(phi_res_ids)}
        psi_map = {rid: col for col, rid in enumerate(psi_res_ids)}
        common_res = sorted(set(phi_map).intersection(psi_map))
        return phi_map, psi_map, common_res

    def _build_phi_psi_candidates(
        self,
        traj: md.Trajectory,
        common_res: List[int],
        phi_map: Dict[int, int],
        psi_map: Dict[int, int],
        exclude_special: bool,
    ) -> list[tuple[int, int, int, str]]:
        candidates: list[tuple[int, int, int, str]] = []
        n_residues = traj.topology.n_residues
        for rid in common_res:
            # Exclude termini (lack one of the dihedrals typically)
            if rid <= 0 or rid >= n_residues - 1:
                continue
            res = traj.topology.residue(rid)
            res_name = str(res.name).upper()
            if exclude_special and res_name in {"GLY", "PRO"}:
                continue
            candidates.append((rid, phi_map[rid], psi_map[rid], res_name))
        return candidates

    def _select_candidate_residues(
        self, candidates: list[tuple[int, int, int, str]], max_residues: int
    ) -> list[tuple[int, int, int, str]]:
        step = max(1, len(candidates) // max_residues)
        return [candidates[i] for i in range(0, len(candidates), step)][:max_residues]

    def _wrap_dihedral_angles_in_degrees(
        self, phi: np.ndarray, psi: np.ndarray
    ) -> tuple[np.ndarray, np.ndarray]:
        phi_deg = np.degrees(phi)
        psi_deg = np.degrees(psi)
        phi_wrap = ((phi_deg + 180.0) % 360.0) - 180.0
        psi_wrap = ((psi_deg + 180.0) % 360.0) - 180.0
        return phi_wrap, psi_wrap

    def _accumulate_samples_for_selected(
        self,
        selected: list[tuple[int, int, int, str]],
        phi_wrap: np.ndarray,
        psi_wrap: np.ndarray,
        sample_per_residue: int,
        all_phi: list[float],
        all_psi: list[float],
        selected_meta: list[dict],
    ) -> None:
        for rid, cphi, cpsi, res_name in selected:
            x = phi_wrap[:, cphi].astype(float)
            y = psi_wrap[:, cpsi].astype(float)
            # Subsample evenly to avoid massive plots
            if x.size > sample_per_residue:
                stride = max(1, x.size // sample_per_residue)
                x = x[::stride]
                y = y[::stride]
            all_phi.extend(x.tolist())
            all_psi.extend(y.tolist())
            selected_meta.append({"residue_index": rid, "name": res_name})

    def _plot_phi_psi_scatter_and_save(
        self, all_phi: list[float], all_psi: list[float], filename: str
    ) -> Path:
        plt.figure(figsize=(7, 6))
        plt.scatter(all_phi, all_psi, s=4, alpha=0.25, c="tab:blue")
        plt.xlim([-180, 180])
        plt.ylim([-180, 180])
        plt.xlabel("ϕ (deg)")
        plt.ylabel("ψ (deg)")
        plt.title("Raw ϕ/ψ scatter (multi-residue)")
        out_path = self.output_dir / filename
        plt.tight_layout()
        plt.savefig(out_path, dpi=200)
        plt.close()
        return out_path

    def _save_phi_psi_metadata(
        self, selected_meta: list[dict], max_residues: int
    ) -> None:
        try:
            meta_path = self.output_dir / "diagnostics_phi_psi_meta.json"
            with open(meta_path, "w", encoding="utf-8") as f:
                json.dump(
                    {"selected_residues": selected_meta[:max_residues]}, f, indent=2
                )
        except Exception:
            # Best-effort metadata save; do not raise
            pass

    def compute_features(
        self,
        feature_type: str = "phi_psi",
        n_features: Optional[int] = None,
        feature_stride: int = 1,
        tica_lag: int = 0,
        tica_components: Optional[int] = None,
    ) -> None:
        """Compute features from trajectory data.

        Parameters
        ----------
        feature_type:
            Type of features to compute (``"phi_psi"``, ``"distances"``, ``"contacts"``).
        n_features:
            Number of features to compute (auto if ``None``).
        feature_stride:
            Subsampling stride applied to the trajectories before feature
            computation.
        tica_lag:
            Lag time (in frames) used for the optional TICA projection.  When
            greater than zero, the first ``tica_lag`` frames are discarded from
            each trajectory after projection to ensure consistent effective
            lengths.
        tica_components:
            Number of TICA components to keep.  When ``None`` and ``tica_lag`` is
            non-zero, the ``n_features`` hint is used.
        """
        self._log_compute_features_start(feature_type)
        self.feature_stride = int(max(1, feature_stride))
        self.tica_lag = int(max(0, tica_lag))
        self.tica_components = tica_components
        self.raw_frames = sum(traj.n_frames for traj in self.trajectories)

        proc_trajs = [traj[:: self.feature_stride] for traj in self.trajectories]
        self.trajectories = proc_trajs
        strided_frames = sum(traj.n_frames for traj in proc_trajs)

        all_features: List[np.ndarray] = []
        for traj in proc_trajs:
            traj_features = self._compute_features_for_traj(
                traj, feature_type, n_features
            )
            all_features.append(traj_features)
        self.features = self._combine_all_features(all_features)

        # Optional: apply TICA projection when requested
        if (
            tica_components is not None
            or self.tica_lag > 0
            or "tica" in feature_type.lower()
        ):
            self._maybe_apply_tica(tica_components or n_features, self.tica_lag)

        effective_frames = self.features.shape[0] if self.features is not None else 0
        self.effective_frames = effective_frames
        self._log_features_shape(self.raw_frames, strided_frames, effective_frames)

    # ---------------- Feature computation helper methods ----------------

    def _log_compute_features_start(self, feature_type: str) -> None:
        logger.info(f"Computing {feature_type} features...")

    def _compute_features_for_traj(
        self, traj: md.Trajectory, feature_type: str, n_features: Optional[int]
    ) -> np.ndarray:
        ft = feature_type.lower()
        if ft.startswith("phi_psi_distances"):
            return self._compute_phi_psi_plus_distance_features(traj, n_features)
        if ft.startswith("phi_psi"):
            return self._compute_phi_psi_features(traj)
        if ft == "distances":
            return self._compute_distance_features(traj, n_features)
        if ft == "contacts":
            return self._compute_contact_features(traj)
        raise ValueError(f"Unknown feature type: {feature_type}")

    def _compute_phi_psi_features(self, traj: md.Trajectory) -> np.ndarray:
        """Backward-compatible φ/ψ features via new features API.

        Uses api.compute_features(["phi_psi"]) to get dihedral angles (radians)
        and returns trig-expanded features [cos(angles), sin(angles)] as before.
        Falls back to Cartesian if no angles found.
        """
        try:
            # Lazy import to avoid import cycles
            from pmarlo import api  # type: ignore

            X, _cols, _periodic = api.compute_features(traj, feature_specs=["phi_psi"])
            if X.size == 0 or X.shape[1] == 0:
                logger.warning("No dihedral angles found, using Cartesian coordinates")
                return self._fallback_cartesian_features(traj)
            # Apply trig expansion over all angle columns to preserve previous behavior
            return np.hstack([np.cos(X), np.sin(X)])
        except Exception:
            # Robust fallback to original direct computation path
            phi_angles, _ = md.compute_phi(traj)
            psi_angles, _ = md.compute_psi(traj)
            features: List[np.ndarray] = []
            self._maybe_extend_with_trig(features, phi_angles)
            self._maybe_extend_with_trig(features, psi_angles)
            if features:
                return np.hstack(features)
            logger.warning("No dihedral angles found, using Cartesian coordinates")
            return self._fallback_cartesian_features(traj)

    def _maybe_extend_with_trig(
        self, features: List[np.ndarray], angles: np.ndarray
    ) -> None:
        if angles.shape[1] > 0:
            features.extend([np.cos(angles), np.sin(angles)])

    def _fallback_cartesian_features(self, traj: md.Trajectory) -> np.ndarray:
        return traj.xyz.reshape(traj.n_frames, -1)

    def _compute_phi_psi_plus_distance_features(
        self, traj: md.Trajectory, n_distance_features: Optional[int]
    ) -> np.ndarray:
        """Concatenate φ/ψ trig-expanded features with selected Cα distances."""
        phi_psi = self._compute_phi_psi_features(traj)
        dists = self._compute_distance_features(traj, n_distance_features)
        if phi_psi.shape[0] != dists.shape[0]:
            min_len = min(phi_psi.shape[0], dists.shape[0])
            phi_psi = phi_psi[:min_len]
            dists = dists[:min_len]
        return np.hstack([phi_psi, dists])

    def _compute_distance_features(
        self, traj: md.Trajectory, n_features: Optional[int]
    ) -> np.ndarray:
        ca_indices = traj.topology.select("name CA")
        self._validate_distance_atoms(ca_indices)
        n_pairs = self._determine_num_pairs(ca_indices, n_features)
        pairs = self._select_distance_pairs(ca_indices, n_pairs)
        return md.compute_distances(traj, pairs)

    def _validate_distance_atoms(self, ca_indices: np.ndarray) -> None:
        if len(ca_indices) < 2:
            raise ValueError("Insufficient Cα atoms for distance features")

    def _determine_num_pairs(
        self, ca_indices: np.ndarray, n_features: Optional[int]
    ) -> int:
        total_pairs = len(ca_indices) * (len(ca_indices) - 1) // 2
        if n_features:
            return min(n_features, total_pairs)
        return min(200, total_pairs)

    def _select_distance_pairs(
        self, ca_indices: np.ndarray, n_pairs: int
    ) -> List[List[int]]:
        pairs: List[List[int]] = []
        for i in range(0, len(ca_indices), 3):
            for j in range(i + 3, len(ca_indices), 3):
                pairs.append([int(ca_indices[i]), int(ca_indices[j])])
                if len(pairs) >= n_pairs:
                    break
            if len(pairs) >= n_pairs:
                break
        return pairs

    def _compute_contact_features(self, traj: md.Trajectory) -> np.ndarray:
        contacts, _pairs = md.compute_contacts(traj, contacts="all", scheme="ca")
        return contacts

    def _combine_all_features(self, feature_blocks: List[np.ndarray]) -> np.ndarray:
        return np.vstack(feature_blocks)

    def _log_features_shape(
        self, raw_frames: int, strided_frames: int, effective_frames: int
    ) -> None:
        """Log frame accounting after feature computation."""
        if self.features is None:
            return
        logger.info(f"Features computed: ({strided_frames}, {self.features.shape[1]})")
        logger.info(
            "Raw frames: %d → %d after feature_stride=%d; effective frames after lag %d: %d",
            raw_frames,
            strided_frames,
            self.feature_stride,
            self.tica_lag,
            effective_frames,
        )

    def cluster_features(
        self,
        n_states: int | Literal["auto"] = "auto",
        algorithm: str = "kmeans",
        random_state: int | None = None,
    ) -> None:
        """Cluster features to create discrete states."""

        if self.features is None:
            raise ValueError("Features must be computed before clustering")

        rng = self.random_state if random_state is None else random_state
        logger.info(
            "Clustering features using %s: requested=%s",
            algorithm,
            n_states,
        )

        result: ClusteringResult = cluster_microstates(
            self.features,
            method=(
                algorithm if algorithm in ["kmeans", "minibatchkmeans"] else "kmeans"
            ),
            n_states=n_states,
            random_state=rng,
        )
        labels = result.labels
        self.cluster_centers = result.centers

        # Split labels back into trajectories
        self.dtrajs = []
        start_idx = 0
        for traj in self.trajectories:
            end_idx = start_idx + traj.n_frames
            self.dtrajs.append(labels[start_idx:end_idx])
            start_idx = end_idx

        self.n_states = int(result.n_states)
        logger.info(
            "Clustering completed: requested=%s, actual=%d%s",
            n_states,
            self.n_states,
            f" ({result.rationale})" if result.rationale else "",
        )

    def build_msm(self, lag_time: int = 20, method: str = "standard") -> None:
        """Build Markov State Model from discrete trajectories.

        Parameters
        ----------
        lag_time:
            Lag time (in frames) used when counting transitions.  Values smaller
            than one are treated as one to avoid degenerate estimates.
        method:
            MSM construction method.  ``"standard"`` uses a discrete-time MSM
            and ``"tram"`` uses the TRAM estimator when multiple thermodynamic
            ensembles are available.
        """
        lag_time = int(max(1, lag_time))
        logger.info(f"Building MSM with lag time {lag_time} using {method} method...")

        self.lag_time = lag_time
        # If features were marked for TICA (feature_type contained 'tica'), they were already projected.
        # Ensure that if features are still high-dimensional dihedrals without TICA, we optionally apply a default 3-comp TICA.
        try:
            # Use direct attribute checks to satisfy type checkers
            if self.features is not None and not hasattr(self, "tica_components_"):
                # Heuristic: if feature dimension is large (>20), project to 3 tICs
                if self.features.shape[1] > 20:
                    logger.info(
                        "Applying default 3-component TICA prior to MSM to reduce noise"
                    )
                    self._maybe_apply_tica(3, self.tica_lag or self.lag_time)
        except Exception:
            pass

        if method == "standard":
            self._build_standard_msm(lag_time, count_mode=self.count_mode)
        elif method == "tram":
            self._build_tram_msm(lag_time)
        else:
            raise ValueError(f"Unknown MSM method: {method}")

        # Compute free energies
        self._compute_free_energies()

        logger.info("MSM construction completed")

    # ---------------- TICA (time-lagged ICA) support ----------------

    def _maybe_apply_tica(self, n_components_hint: Optional[int], lag: int) -> None:
        """Apply TICA via deeptime when requested.

        Parameters
        ----------
        n_components_hint:
            Desired number of TICA components.  ``None`` skips projection.
        lag:
            Lag time (in frames) used in the TICA estimation and to discard the
            first ``lag`` frames of each trajectory after transformation.
        """
        if self.features is None or n_components_hint is None:
            return
        n_components = int(max(2, min(5, n_components_hint)))
        try:
            from deeptime.decomposition import TICA as _DT_TICA  # type: ignore

            Xs: List[np.ndarray] = []
            start = 0
            for traj in self.trajectories:
                end = start + traj.n_frames
                Xs.append(self.features[start:end])
                start = end

            tica = _DT_TICA(lagtime=int(max(1, lag or 1)), dim=n_components)
            tica_model = tica.fit(Xs).fetch_model()
            Ys = [tica_model.transform(x)[int(max(0, lag)) :] for x in Xs]
            self.features = np.vstack(Ys)
            self.trajectories = [traj[int(max(0, lag)) :] for traj in self.trajectories]
            if hasattr(tica_model, "eigenvectors_"):
                self.tica_components_ = tica_model.eigenvectors_  # type: ignore[attr-defined]
            if hasattr(tica_model, "eigenvalues_"):
                self.tica_eigenvalues_ = tica_model.eigenvalues_  # type: ignore[attr-defined]
            self.tica_components = n_components
            logger.info("Applied deeptime TICA to %d components", n_components)
        except Exception as e:
            logger.warning("deeptime TICA failed (%s); proceeding without TICA", e)
            if lag > 0:
                self.features = self.features[int(max(0, lag)) :]
                self.trajectories = [
                    traj[int(max(0, lag)) :] for traj in self.trajectories
                ]

    def _build_standard_msm(self, lag_time: int, count_mode: str = "sliding") -> None:
        """Estimate transition counts and matrix for a discrete MSM.

        Parameters
        ----------
        lag_time:
            Lag time (in frames) for the transition counts.
        count_mode:
            ``"sliding"`` counts transitions between every consecutive frame
            separated by ``lag_time`` while ``"strided"`` advances the starting
            frame by ``lag_time`` after each counted transition.
        """

        if self.effective_frames and lag_time >= self.effective_frames:
            raise ValueError(
                f"lag_time {lag_time} exceeds available effective frames {self.effective_frames}"
            )

        use_deeptime = False
        if self.estimator_backend == "deeptime":
            try:  # pragma: no cover - exercised in environments with deeptime
                from deeptime.markov import TransitionCountEstimator  # type: ignore

                use_deeptime = True
            except Exception:  # pragma: no cover - import failure
                use_deeptime = False

        lag = int(max(1, lag_time))
        max_valid_lag = min(len(dt) for dt in self.dtrajs) - 1 if self.dtrajs else 0
        if lag > max_valid_lag and max_valid_lag > 0:
            logger.warning(
                "Lag %s exceeds max feasible %s; capping", lag, max_valid_lag
            )
            lag = max_valid_lag
        if max_valid_lag < 1:
            self.count_matrix = np.zeros((self.n_states, self.n_states), dtype=float)
            self.transition_matrix = np.eye(self.n_states, dtype=float)
            self.stationary_distribution = np.zeros((self.n_states,), dtype=float)
            return

        if use_deeptime:
            tce = TransitionCountEstimator(
                lagtime=lag,
                count_mode="sliding" if count_mode == "strided" else str(count_mode),
                sparse=False,
            )
            count_model = tce.fit(self.dtrajs).fetch_model()
            counts = np.asarray(count_model.count_matrix, dtype=float)
        else:
            counts = np.zeros((self.n_states, self.n_states), dtype=float)
            step = lag if count_mode == "strided" else 1
            for dtraj in self.dtrajs:
                if len(dtraj) <= lag:
                    continue
                for i in range(0, len(dtraj) - lag, step):
                    state_i = int(dtraj[i])
                    state_j = int(dtraj[i + lag])
                    if state_i < 0 or state_j < 0:
                        continue
                    if state_i >= self.n_states or state_j >= self.n_states:
                        continue
                    counts[state_i, state_j] += 1.0

        res = ensure_connected_counts(counts)
        self.count_matrix = np.zeros((self.n_states, self.n_states), dtype=float)
        if res.counts.size:
            self.count_matrix[np.ix_(res.active, res.active)] = res.counts
            T_active = _row_normalize(res.counts)
            pi_active = _stationary_from_T(T_active)
            T_full = np.eye(self.n_states, dtype=float)
            T_full[np.ix_(res.active, res.active)] = T_active
            pi_full = np.zeros((self.n_states,), dtype=float)
            pi_full[res.active] = pi_active
        else:
            T_full = np.eye(self.n_states, dtype=float)
            pi_full = np.zeros((self.n_states,), dtype=float)

        self.transition_matrix = T_full
        self.stationary_distribution = pi_full

    def _build_tram_msm(self, lag_time: int):
        """Build MSM using deeptime TRAM for multi-ensemble data when available."""
        logger.info("Building TRAM MSM for multi-temperature data via deeptime...")

        if len(self.temperatures) <= 1:
            logger.warning("Only one ensemble provided, falling back to standard MSM")
            return self._build_standard_msm(lag_time)

        # Expect dtrajs to be a list aligned with ensembles; TRAM also needs bias/energies—
        # assume user supplies them via attributes if available.
        try:
            from deeptime.markov.msm import TRAM, TRAMDataset  # type: ignore

            # Build dataset: minimal path uses only dtrajs with equal weights when
            # bias/energies are not provided; recommend users to set self.bias_matrices.
            # If bias is unavailable, the estimator may not converge—guard accordingly.
            bias = getattr(self, "bias_matrices", None)
            if bias is None:
                logger.warning(
                    "No bias matrices provided for TRAM; please set self.bias_matrices. Falling back to standard MSM."
                )
                return self._build_standard_msm(lag_time)

            ds = TRAMDataset(  # type: ignore[call-arg]
                dtrajs=self.dtrajs,
                bias_matrices=bias,
            )
            tram = TRAM(
                lagtime=int(max(1, lag_time)),
                count_mode="sliding",
                init_strategy="MBAR",
            )
            tram_model = tram.fit(ds).fetch_model()

            # Extract per-ensemble MSMs and counts; choose reference
            ref = int(getattr(self, "tram_reference_index", 0))
            msms = getattr(tram_model, "msms", None)
            cm_list = getattr(tram_model, "count_models", None)
            if isinstance(msms, list) and 0 <= ref < len(msms):
                msm_ref = msms[ref]
                self.transition_matrix = np.asarray(
                    msm_ref.transition_matrix, dtype=float
                )
                if (
                    hasattr(msm_ref, "stationary_distribution")
                    and msm_ref.stationary_distribution is not None
                ):
                    self.stationary_distribution = np.asarray(
                        msm_ref.stationary_distribution, dtype=float
                    )
                if isinstance(cm_list, list) and 0 <= ref < len(cm_list):
                    self.count_matrix = np.asarray(
                        cm_list[ref].count_matrix, dtype=float
                    )
            else:
                logger.warning(
                    "TRAM did not expose per-ensemble MSMs; falling back to standard MSM"
                )
                return self._build_standard_msm(lag_time)
        except Exception as e:
            logger.warning(
                f"deeptime TRAM unavailable or failed ({e}); using standard MSM"
            )
            return self._build_standard_msm(lag_time)

    def _compute_free_energies(self, temperature: float = 300.0):
        """Compute free energies from stationary distribution."""
        if self.stationary_distribution is None:
            raise ValueError("Stationary distribution must be computed first")

        kT = constants.k * temperature * constants.Avogadro / 1000.0  # kJ/mol

        # Avoid log(0) by adding small epsilon
        pi_safe = np.maximum(self.stationary_distribution, 1e-12)
        self.free_energies = -kT * np.log(pi_safe)

        # Set relative to minimum
        self.free_energies -= np.min(self.free_energies)

        logger.info(
            (
                "Free energies computed (range: 0 - "
                f"{np.max(self.free_energies):.2f} kJ/mol)"
            )
        )

    def compute_implied_timescales(
        self, lag_times: Optional[List[int]] = None, n_timescales: int = 5
    ):
        """
        Compute implied timescales for MSM validation.

        Args:
            lag_times: List of lag times to test
            n_timescales: Number of timescales to compute
        """
        logger.info("Computing implied timescales...")

        lag_times = self._its_default_lag_times(lag_times)
<<<<<<< HEAD
        max_lag = max(lag_times) if lag_times else 0
        if self.effective_frames and max_lag >= self.effective_frames:
            raise ValueError(
                f"Maximum lag {max_lag} exceeds available effective frames {self.effective_frames}"
            )
=======
        max_valid_lag = min(len(dt) for dt in self.dtrajs) - 1 if self.dtrajs else 0
        if max_valid_lag < 1:
            logger.warning("Trajectories too short for implied timescales")
            self.implied_timescales = {
                "lag_times": [],
                "timescales": np.empty((0, n_timescales)),
            }
            return
        if any(lag_val > max_valid_lag for lag_val in lag_times):
            logger.warning("Capping lag times above max_valid_lag=%s", max_valid_lag)
            lag_times = [lag_val for lag_val in lag_times if lag_val <= max_valid_lag]
        if not lag_times:
            self.implied_timescales = {
                "lag_times": [],
                "timescales": np.empty((0, n_timescales)),
            }
            return

>>>>>>> fa47e84d
        timescales_data: List[List[float]] = []

        for lag in lag_times:
            ts_row = self._its_try_deeptime_timescales(lag, n_timescales)
            if ts_row is None:
                ts_row = self._its_fallback_timescales(lag, n_timescales)
            timescales_data.append(self._its_trim_pad(ts_row, n_timescales))

        self._its_assign_results(lag_times, timescales_data)
        self._its_restore_original_msm()
        self._its_log_complete()

    # ---------------- Helper methods for implied timescales (C901 split) ----------------

    def _its_default_lag_times(self, lag_times: Optional[List[int]]) -> List[int]:
        if lag_times is None:
            return [1, 2, 3, 5, 8, 10, 15, 20, 30, 50, 75, 100, 150, 200]
        return [int(max(1, v)) for v in lag_times]

    def _its_try_deeptime_timescales(
        self, lag: int, n_timescales: int
    ) -> Optional[List[float]]:
        try:
            from deeptime.markov import TransitionCountEstimator  # type: ignore

            tce = TransitionCountEstimator(
                lagtime=int(max(1, lag)), count_mode="sliding", sparse=False
            )
            C = np.asarray(tce.fit(self.dtrajs).fetch_model().count_matrix, dtype=float)
            res = ensure_connected_counts(C)
            if res.counts.size == 0:
                return []
            T = _row_normalize(res.counts)
            eigenvals = np.real(np.linalg.eigvals(T))
            eigenvals = np.sort(eigenvals)[::-1]
            ts_row: List[float] = []
            for i in range(1, min(n_timescales + 1, len(eigenvals))):
                if 0.0 < eigenvals[i] < 1.0:
                    ts_row.append(-lag / np.log(eigenvals[i]))
            return ts_row
        except Exception:
            return None

    def _its_fallback_timescales(self, lag: int, n_timescales: int) -> List[float]:
        ts_row: List[float] = []
        try:
            self._build_standard_msm(lag, count_mode=self.count_mode)
            if self.transition_matrix is not None:
                eigenvals = np.real(np.linalg.eigvals(self.transition_matrix))
                eigenvals = np.sort(eigenvals)[::-1]
                for i in range(1, min(n_timescales + 1, len(eigenvals))):
                    if 0.0 < eigenvals[i] < 1.0:
                        ts_row.append(-lag / np.log(eigenvals[i]))
        except Exception as e:
            logger.warning(f"Failed to compute timescales for lag {lag}: {e}")
            return [np.nan] * n_timescales
        return ts_row

    def _its_trim_pad(self, ts_row: List[float], n_timescales: int) -> List[float]:
        row = list(ts_row[:n_timescales])
        while len(row) < n_timescales:
            row.append(np.nan)
        return row

    def _its_assign_results(
        self, lag_times: List[int], timescales_data: List[List[float]]
    ) -> None:
        self.implied_timescales = {
            "lag_times": lag_times,
            "timescales": np.array(timescales_data),
        }

    def _its_restore_original_msm(self) -> None:
        self._build_standard_msm(self.lag_time)

    def _its_log_complete(self) -> None:
        logger.info("Implied timescales computation completed")

    # ---------------- TPT / MFPT / Committors (deeptime-backed) ----------------

    def mfpt(self, A: List[int], B: List[int]) -> Optional[float]:
        """Mean first passage time between sets of microstates using deeptime MSM.

        Returns MFPT in units of lag steps; converts to frames implicitly.
        """
        try:
            from deeptime.markov import TransitionCountEstimator  # type: ignore
            from deeptime.markov.msm import MaximumLikelihoodMSM  # type: ignore

            tce = TransitionCountEstimator(
                lagtime=int(max(1, self.lag_time)), count_mode="sliding", sparse=False
            )
            count_model = tce.fit(self.dtrajs).fetch_model()
            ml = MaximumLikelihoodMSM(reversible=True)
            msm = ml.fit(count_model).fetch_model()
            return float(msm.mfpt(A, B))  # type: ignore[attr-defined]
        except Exception:
            return None

    def committor(self, A: List[int], B: List[int]) -> Optional[np.ndarray]:
        """Compute forward committor q+ for sets A and B using deeptime if available."""
        try:
            from deeptime.markov import TransitionCountEstimator  # type: ignore
            from deeptime.markov.msm import MaximumLikelihoodMSM  # type: ignore

            tce = TransitionCountEstimator(
                lagtime=int(max(1, self.lag_time)), count_mode="sliding", sparse=False
            )
            count_model = tce.fit(self.dtrajs).fetch_model()
            ml = MaximumLikelihoodMSM(reversible=True)
            msm = ml.fit(count_model).fetch_model()
            return np.asarray(msm.committor(A, B), dtype=float)  # type: ignore[attr-defined]
        except Exception:
            return None

    def tpt_flux(self, A: List[int], B: List[int]) -> Optional[Dict[str, Any]]:
        """Reactive flux network between A and B using deeptime TPT tools if available."""
        try:
            from deeptime.markov import TransitionCountEstimator  # type: ignore
            from deeptime.markov.msm import MaximumLikelihoodMSM  # type: ignore

            # Some versions expose TPT via msm.tpt(A,B)
            tce = TransitionCountEstimator(
                lagtime=int(max(1, self.lag_time)), count_mode="sliding", sparse=False
            )
            count_model = tce.fit(self.dtrajs).fetch_model()
            ml = MaximumLikelihoodMSM(reversible=True)
            msm = ml.fit(count_model).fetch_model()
            try:
                tpt_obj = msm.tpt(A, B)  # type: ignore[attr-defined]
                # Extract minimal useful fields if available
                out: Dict[str, Any] = {}
                for key in (
                    "flux",
                    "stationary_distribution",
                    "committor_forward",
                    "committor_backward",
                ):
                    if hasattr(tpt_obj, key):
                        out[key] = getattr(tpt_obj, key)
                return out if out else {"tpt": tpt_obj}
            except Exception:
                return None
        except Exception:
            return None

    # ---------------- CK test via internal microstate counts ----------------

    def compute_ck_test_micro(
        self,
        factors: Optional[List[int]] = None,
        max_states: int = 50,
        min_transitions: int = 5,
    ) -> CKTestResult:
        """Compute CK test MSE at the microstate level.

        The calculation is restricted to the largest connected component of the
        transition graph, limited to ``max_states`` states. If any state has fewer
        than ``min_transitions`` outgoing transitions, the result is marked as
        insufficient.
        """

        factors = self._normalize_ck_factors(factors)
        result = CKTestResult(
            mode="micro",
            thresholds={
                "min_transitions_per_state": int(min_transitions),
                "max_states": int(max_states),
            },
        )
        if not self.dtrajs or self.n_states <= 1 or self.lag_time <= 0:
            result.insufficient_data = True
            return result

        T_all, C_all = self._count_micro_T(
            self.dtrajs, self.n_states, int(self.lag_time)
        )
        idx = self._largest_connected_states(C_all, int(max_states))
        if idx.size == 0:
            result.insufficient_data = True
            return result

        state_map = {int(old): i for i, old in enumerate(idx)}
        filtered = [
            np.array([state_map[s] for s in traj if s in state_map], dtype=int)
            for traj in self.dtrajs
        ]
        n_sel = int(len(idx))
        T1, C1 = self._count_micro_T(filtered, n_sel, int(self.lag_time))
        if np.any(C1.sum(axis=1) < min_transitions):
            result.insufficient_data = True
            return result

        for f in factors:
            T_emp, Ck = self._count_micro_T(
                filtered, n_sel, int(self.lag_time) * int(f)
            )
            if np.any(Ck.sum(axis=1) < min_transitions):
                result.insufficient_data = True
                return result
            T_theory = np.linalg.matrix_power(T1, int(f))
            diff = T_theory - T_emp
            result.mse[int(f)] = float(np.mean(diff * diff))

        self._persist_ck_micro_results(result, n_sel, int(self.lag_time))
        return result

    # ---------------- Macrostate CK test with eigen-gap check ----------------

    def _micro_to_macro_labels(self, n_macrostates: int = 3) -> Optional[np.ndarray]:
        try:
            if (
                self.state_table is not None
                and "macrostate" in self.state_table.columns
            ):
                labels = np.asarray(self.state_table["macrostate"], dtype=int)
                if labels.size == self.n_states:
                    return labels
        except Exception:
            pass
        return self._pcca_lumping(n_macrostates=n_macrostates)

    def compute_ck_test_macrostates(
        self,
        n_macrostates: int = 3,
        factors: Optional[List[int]] = None,
        min_transitions: int = 5,
    ) -> CKTestResult:
        """Compute CK test MSE at the macrostate level.

        Falls back to a microstate CK test if the eigenvalue gap of the underlying
        microstate transition matrix does not support at least two metastable
        states.
        """

        factors = self._normalize_ck_factors(factors)
        gap = self._micro_eigen_gap(k=2)
        if gap is None or gap <= 0.01:
            logger.info("Eigen gap too small; using microstate CK test instead")
            return self.compute_ck_test_micro(factors=factors)

        result = CKTestResult(
            mode="macro", thresholds={"min_transitions_per_state": int(min_transitions)}
        )
        if not self.dtrajs or self.n_states <= 0 or self.lag_time <= 0:
            result.insufficient_data = True
            return result

        macro_labels = self._micro_to_macro_labels(n_macrostates=n_macrostates)
        if macro_labels is None:
            return self.compute_ck_test_micro(factors=factors)
        n_macros = int(np.max(macro_labels) + 1)
        if n_macros <= 1:
            return self.compute_ck_test_micro(factors=factors)

        macro_trajs = self._build_macro_trajectories(self.dtrajs, macro_labels)
        T1, C1 = self._count_macro_T_and_counts(
            macro_trajs, n_macros, int(self.lag_time)
        )
        if np.any(C1.sum(axis=1) < min_transitions):
            result.insufficient_data = True
            return result

        for f in factors:
            mse, Ck = self._ck_mse_for_factor(
                T1, macro_trajs, n_macros, int(self.lag_time), int(f)
            )
            if mse is None or np.any(Ck.sum(axis=1) < min_transitions):
                result.insufficient_data = True
                return result
            result.mse[int(f)] = float(mse)

        self._persist_ck_macro_results(result, n_macros, int(self.lag_time))
        return result

    # ---- CK helpers ----

    def _normalize_ck_factors(self, factors: Optional[List[int]]) -> List[int]:
        if factors is None:
            return [2, 3, 4, 5]
        return [int(f) for f in factors if int(f) > 1]

    def _build_macro_trajectories(
        self, dtrajs: List[np.ndarray], macro_labels: np.ndarray
    ) -> List[np.ndarray]:
        macro_trajs: List[np.ndarray] = []
        for arr in dtrajs:
            try:
                seq = np.asarray(arr, dtype=int)
                macro_trajs.append(macro_labels[seq])
            except Exception:
                macro_trajs.append(np.array([], dtype=int))
        return macro_trajs

    def _normalize_counts(self, C: np.ndarray) -> np.ndarray:
        rows = C.sum(axis=1)
        rows[rows == 0] = 1.0
        return C / rows[:, None]

    def _count_macro_T_and_counts(
        self, macro_trajs: List[np.ndarray], nM: int, lag: int
    ) -> Tuple[np.ndarray, np.ndarray]:
        C = np.zeros((nM, nM), dtype=float)
        for seq in macro_trajs:
            if seq.size <= lag:
                continue
            for i in range(0, seq.size - lag):
                a = int(seq[i])
                b = int(seq[i + lag])
                if 0 <= a < nM and 0 <= b < nM:
                    C[a, b] += 1.0
        return self._normalize_counts(C), C

    def _count_macro_T(
        self, macro_trajs: List[np.ndarray], nM: int, lag: int
    ) -> np.ndarray:
        T, _ = self._count_macro_T_and_counts(macro_trajs, nM, lag)
        return T

    def _ck_mse_for_factor(
        self,
        T1: np.ndarray,
        macro_trajs: List[np.ndarray],
        nM: int,
        base_lag: int,
        factor: int,
    ) -> Tuple[Optional[float], np.ndarray]:
        try:
            T_theory = np.linalg.matrix_power(T1, int(factor))
            T_emp, C_emp = self._count_macro_T_and_counts(
                macro_trajs, nM, int(base_lag) * int(factor)
            )
            diff = T_theory - T_emp
            return float(np.mean(diff * diff)), C_emp
        except Exception:
            return None, np.zeros((nM, nM), dtype=float)

    def _count_micro_T(
        self, dtrajs: List[np.ndarray], nS: int, lag: int
    ) -> Tuple[np.ndarray, np.ndarray]:
        C = np.zeros((nS, nS), dtype=float)
        for seq in dtrajs:
            seq = np.asarray(seq, dtype=int)
            if seq.size <= lag:
                continue
            for i in range(0, seq.size - lag):
                a = int(seq[i])
                b = int(seq[i + lag])
                if 0 <= a < nS and 0 <= b < nS:
                    C[a, b] += 1.0
        return self._normalize_counts(C), C

    def _largest_connected_states(self, C: np.ndarray, max_states: int) -> np.ndarray:
        try:
            adj = ((C + C.T) > 0).astype(int)
            _, labels = connected_components(adj, directed=False, return_labels=True)
            counts = np.bincount(labels)
            main = int(np.argmax(counts))
            idx = np.where(labels == main)[0]
            if idx.size > max_states:
                totals = (C + C.T).sum(axis=1)
                idx = idx[np.argsort(totals[idx])[::-1]][:max_states]
            return idx
        except Exception:
            return np.arange(min(C.shape[0], max_states))

    def _micro_eigen_gap(self, k: int = 2) -> Optional[float]:
        try:
            if self.transition_matrix is not None:
                T = np.asarray(self.transition_matrix, dtype=float)
            else:
                T, _ = self._count_micro_T(
                    self.dtrajs, self.n_states, int(self.lag_time)
                )
            evals = np.sort(np.real(np.linalg.eigvals(T)))[::-1]
            if len(evals) <= k:
                return None
            return float(evals[k - 1] - evals[k])
        except Exception:
            return None

    def _persist_ck_macro_results(
        self, result: CKTestResult, nM: int, lag_frames: int
    ) -> None:
        try:
            out = {
                "n_macrostates": int(nM),
                "lag_time_frames": int(lag_frames),
                "factors": {str(k): v for k, v in result.mse.items()},
                "thresholds": result.thresholds,
                "mode": result.mode,
                "insufficient_data": result.insufficient_data,
            }
            with open(
                self.output_dir / "msm_analysis_ck_macro.json", "w", encoding="utf-8"
            ) as f:
                json.dump(out, f, indent=2)
        except Exception:
            pass

    def _persist_ck_micro_results(
        self, result: CKTestResult, nS: int, lag_frames: int
    ) -> None:
        try:
            out = {
                "n_states": int(nS),
                "lag_time_frames": int(lag_frames),
                "factors": {str(k): v for k, v in result.mse.items()},
                "thresholds": result.thresholds,
                "mode": result.mode,
                "insufficient_data": result.insufficient_data,
            }
            with open(
                self.output_dir / "msm_analysis_ck_micro.json", "w", encoding="utf-8"
            ) as f:
                json.dump(out, f, indent=2)
        except Exception:
            pass

    def generate_free_energy_surface(
        self,
        cv1_name: str = "phi",
        cv2_name: str = "psi",
        bins: int = 50,
        temperature: float = 300.0,
    ) -> Dict[str, Any]:
        """
        Generate 2D free energy surface from MSM data.

        Args:
            cv1_name: Name of first collective variable
            cv2_name: Name of second collective variable
            bins: Number of bins for 2D histogram
            temperature: Temperature for free energy calculation

        Returns:
            Dictionary containing FES data
        """
        logger.info(f"Generating free energy surface: {cv1_name} vs {cv2_name}")
        self._validate_fes_prerequisites()
        cv1_data, cv2_data = self._extract_collective_variables(cv1_name, cv2_name)
        frame_weights_array = self._map_stationary_to_frame_weights()
        total_frames, cv_points = self._log_data_cardinality(
            cv1_data, frame_weights_array
        )
        bins = self._choose_bins(total_frames, bins)
        cv1_data, cv2_data, frame_weights_array = self._align_data_lengths(
            cv1_data, cv2_data, frame_weights_array
        )
        ranges = (
            [(-180.0, 180.0), (-180.0, 180.0)]
            if (cv1_name == "phi" and cv2_name == "psi")
            else None
        )
        # Optional quick diagnostic: warn if φ and ψ look almost identical
        try:
            if cv1_name == "phi" and cv2_name == "psi" and len(cv1_data) > 10:
                corr = float(np.corrcoef(cv1_data, cv2_data)[0, 1])
                if abs(corr) > 0.95:
                    logger.warning(
                        (
                            "High linear correlation between ϕ and ψ (|r|=%.2f). "
                            "Check indexing/wrapping or data coverage."
                        ),
                        corr,
                    )
        except Exception:
            pass

        H, xedges, yedges = self._compute_weighted_histogram(
            cv1_data,
            cv2_data,
            frame_weights_array,
            bins,
            ranges,
            smooth_sigma=0.6,
            periodic=(cv1_name == "phi" and cv2_name == "psi"),
        )
        F = self._histogram_to_free_energy(H, temperature)
        self._log_fes_statistics(F, H)
        self._store_fes_result(F, xedges, yedges, cv1_name, cv2_name, temperature)
        try:
            # Side-by-side scatter and FES for quick sanity diagnostics
            self._save_fes_with_scatter(
                cv1_data, cv2_data, xedges, yedges, F, cv1_name, cv2_name
            )
        except Exception:
            pass
        logger.info("Free energy surface generated")
        assert self.fes_data is not None
        return self.fes_data

    # ---------------- FES helper methods (split for C901) ----------------

    def _validate_fes_prerequisites(self) -> None:
        if self.features is None or self.stationary_distribution is None:
            raise ValueError("Features and MSM must be computed first")

    def _map_stationary_to_frame_weights(self) -> np.ndarray:
        """Compute per-frame weights using deeptime MSM when available; fallback to π mapping."""
        # Try to reconstruct a deeptime MSM model to leverage connected-set safe weights
        try:
            from deeptime.markov import TransitionCountEstimator  # type: ignore
            from deeptime.markov.msm import MaximumLikelihoodMSM  # type: ignore

            tce = TransitionCountEstimator(
                lagtime=int(max(1, self.lag_time)), count_mode="sliding", sparse=False
            )
            count_model = tce.fit(self.dtrajs).fetch_model()
            ml = MaximumLikelihoodMSM(reversible=True)
            msm = ml.fit(count_model).fetch_model()
            # compute_trajectory_weights returns list aligned with dtrajs
            weights_list = msm.compute_trajectory_weights(self.dtrajs)
            # Concatenate in the same order as frames
            return np.concatenate([np.asarray(w, dtype=float) for w in weights_list])
        except Exception:
            # Fallback: map stationary distribution onto frames by state labels
            frame_weights: list[float] = []
            station = self.stationary_distribution
            if station is None:
                raise ValueError("Stationary distribution not available")
            for dtraj in self.dtrajs:
                for state in dtraj:
                    frame_weights.append(float(station[state]))
            return np.array(frame_weights)

    def _log_data_cardinality(
        self, cv1_data: np.ndarray, frame_weights_array: np.ndarray
    ) -> tuple[int, int]:
        total_frames = int(len(frame_weights_array))
        cv_points = int(len(cv1_data))
        logger.info(
            (
                "MSM Analysis data: "
                f"{cv_points} CV points, {total_frames} trajectory frames"
            )
        )
        return total_frames, cv_points

    def _choose_bins(self, total_frames: int, user_bins: int) -> int:
        """Select bin count based on frames; clamp to [40, 60]."""
        # Simple heuristic: scale with sqrt of frames but clamp to 40–60
        try:
            if total_frames <= 0:
                return max(40, min(60, user_bins))
            reco = int(max(40, min(60, np.sqrt(total_frames) // 6)))
        except Exception:
            reco = 50
        # Respect user suggestion if within clamp, otherwise prefer recommended
        candidate = max(40, min(60, int(user_bins)))
        # Pick the closer to recommended to avoid extremes
        return candidate if abs(candidate - reco) <= 5 else reco

    def _align_data_lengths(
        self,
        cv1_data: np.ndarray,
        cv2_data: np.ndarray,
        frame_weights_array: np.ndarray,
    ) -> tuple[np.ndarray, np.ndarray, np.ndarray]:
        min_length = min(len(cv1_data), len(cv2_data), len(frame_weights_array))
        if len(cv1_data) != len(frame_weights_array):
            logger.warning(
                (
                    f"Length mismatch: CV data ({len(cv1_data)}) vs weights "
                    f"({len(frame_weights_array)}). Truncating to {min_length} "
                    "points."
                )
            )
            cv1_data = cv1_data[:min_length]
            cv2_data = cv2_data[:min_length]
            frame_weights_array = frame_weights_array[:min_length]
        return cv1_data, cv2_data, frame_weights_array

    def _compute_weighted_histogram(
        self,
        cv1_data: np.ndarray,
        cv2_data: np.ndarray,
        frame_weights_array: np.ndarray,
        bins: int,
        ranges: Optional[List[Tuple[float, float]]] = None,
        smooth_sigma: Optional[float] = None,
        periodic: bool = False,
    ) -> tuple[np.ndarray, np.ndarray, np.ndarray]:
        try:
            H, xedges, yedges = np.histogram2d(
                cv1_data,
                cv2_data,
                bins=bins,
                weights=frame_weights_array,
                density=True,
                range=ranges,  # Use fixed ranges when provided (e.g., [-180,180] for angles)
            )
            if smooth_sigma and smooth_sigma > 0:
                # Use circular smoothing on angular FES to respect periodic boundaries
                mode = "wrap" if periodic else "reflect"
                H = gaussian_filter(H, sigma=float(smooth_sigma), mode=mode)
            non_zero_bins = int(np.sum(H > 0))
            logger.info(
                (
                    "Histogram: "
                    f"{non_zero_bins} non-zero bins out of {bins*bins} total"
                )
            )
            if non_zero_bins < 3:
                logger.warning("Very sparse histogram - results may not be meaningful")
            return H, xedges, yedges
        except Exception as e:
            logger.error(f"Histogram generation failed: {e}")
            raise ValueError(f"Could not generate histogram for FES: {e}")

    def _histogram_to_free_energy(
        self, H: np.ndarray, temperature: float
    ) -> np.ndarray:
        kT = constants.k * temperature * constants.Avogadro / 1000.0
        F = np.full_like(H, np.inf)
        mask = H > 1e-12
        if int(np.sum(mask)) == 0:
            logger.error(
                ("No populated bins in histogram - cannot generate " "meaningful FES")
            )
            raise ValueError(
                "Histogram too sparse for free energy calculation. "
                "Try: 1) Longer simulation, 2) Fewer bins, 3) Different CVs"
            )
        F[mask] = -kT * np.log(H[mask])
        finite_mask = np.isfinite(F)
        if int(np.sum(finite_mask)) == 0:
            logger.error("No finite free energy values - calculation failed")
            raise ValueError(
                "All free energy values are infinite - histogram too sparse"
            )
        F_min = float(np.min(F[finite_mask]))
        F[finite_mask] -= F_min
        return F

    def _log_fes_statistics(self, F: np.ndarray, H: np.ndarray) -> None:
        n_finite = int(np.sum(np.isfinite(F)))
        n_total = int(H.size)
        F_min = float(np.min(F[np.isfinite(F)]))
        F_max = float(np.max(F[np.isfinite(F)]))
        logger.info(
            (
                f"Free energy surface: {n_finite}/{n_total} finite bins, "
                f"range: {F_min:.2f} to {F_max:.2f} kJ/mol"
            )
        )

    def _store_fes_result(
        self,
        F: np.ndarray,
        xedges: np.ndarray,
        yedges: np.ndarray,
        cv1_name: str,
        cv2_name: str,
        temperature: float,
    ) -> None:
        self.fes_data = {
            "free_energy": F,
            "xedges": xedges,
            "yedges": yedges,
            "cv1_name": cv1_name,
            "cv2_name": cv2_name,
            "temperature": temperature,
        }

    def _save_fes_with_scatter(
        self,
        cv1_data: np.ndarray,
        cv2_data: np.ndarray,
        xedges: np.ndarray,
        yedges: np.ndarray,
        F: np.ndarray,
        cv1_name: str,
        cv2_name: str,
    ) -> None:
        # Downsample scatter for speed/clarity
        max_points = 20000
        n = min(len(cv1_data), len(cv2_data))
        if n <= 0:
            return
        stride = max(1, n // max_points)
        xs = cv1_data[::stride]
        ys = cv2_data[::stride]

        import matplotlib.pyplot as _plt

        fig, axes = _plt.subplots(1, 2, figsize=(12, 5))
        # Scatter
        axes[0].scatter(xs, ys, s=4, alpha=0.25, c="tab:blue")
        axes[0].set_xlim([-180, 180])
        axes[0].set_ylim([-180, 180])
        axes[0].set_xlabel(f"{cv1_name} (deg)")
        axes[0].set_ylabel(f"{cv2_name} (deg)")
        axes[0].set_title("Raw scatter")
        # FES contour
        x_centers = 0.5 * (xedges[:-1] + xedges[1:])
        y_centers = 0.5 * (yedges[:-1] + yedges[1:])
        c = axes[1].contourf(x_centers, y_centers, F.T, levels=20, cmap="viridis")
        fig.colorbar(c, ax=axes[1], label="Free Energy (kJ/mol)")
        axes[1].set_xlabel(cv1_name)
        axes[1].set_ylabel(cv2_name)
        axes[1].set_title("FES (smoothed)")
        fig.suptitle(f"{cv1_name} vs {cv2_name}")
        fig.tight_layout()
        fig.savefig(self.output_dir / "fes_and_scatter.png", dpi=200)
        _plt.close(fig)

    def _extract_collective_variables(
        self, cv1_name: str, cv2_name: str
    ) -> Tuple[np.ndarray, np.ndarray]:
        """Extract collective variables from trajectory data."""
        cv1_data: list[float] = []
        cv2_data: list[float] = []

        for traj in self.trajectories:
            if cv1_name == "phi" and cv2_name == "psi":
                phi_angles, _ = md.compute_phi(traj)
                psi_angles, _ = md.compute_psi(traj)

                # Ensure arrays are 1D by selecting the first available dihedral
                if phi_angles.size > 0 and psi_angles.size > 0:
                    phi_vec = phi_angles[:, 0] if phi_angles.ndim == 2 else phi_angles
                    psi_vec = psi_angles[:, 0] if psi_angles.ndim == 2 else psi_angles
                    # Convert radians -> degrees and wrap to [-180, 180]
                    phi_deg = np.degrees(np.array(phi_vec).reshape(-1))
                    psi_deg = np.degrees(np.array(psi_vec).reshape(-1))
                    phi_wrapped = ((phi_deg + 180.0) % 360.0) - 180.0
                    psi_wrapped = ((psi_deg + 180.0) % 360.0) - 180.0
                    cv1_data.extend([float(v) for v in phi_wrapped])
                    cv2_data.extend([float(v) for v in psi_wrapped])
                else:
                    raise ValueError("No phi/psi angles found in trajectory")

            elif "distance" in cv1_name or "distance" in cv2_name:
                # Simple distance features
                ca_indices = traj.topology.select("name CA")
                if len(ca_indices) >= 4:
                    dist1 = md.compute_distances(
                        traj, [[ca_indices[0], ca_indices[-1]]]
                    )
                    dist2 = md.compute_distances(
                        traj, [[ca_indices[len(ca_indices) // 2], ca_indices[-1]]]
                    )
                    cv1_data.extend(dist1.flatten())
                    cv2_data.extend(dist2.flatten())
                else:
                    raise ValueError("Insufficient atoms for distance calculation")

            else:
                # Use first two principal components of features
                if self.features is None:
                    raise ValueError("Features not computed")
                if self.features.shape[1] >= 2:
                    start_idx = sum(
                        t.n_frames
                        for t in self.trajectories[: self.trajectories.index(traj)]
                    )
                    end_idx = start_idx + traj.n_frames
                    cv1_data.extend(self.features[start_idx:end_idx, 0])
                    cv2_data.extend(self.features[start_idx:end_idx, 1])
                else:
                    raise ValueError("Insufficient feature dimensions")

        return np.array(cv1_data, dtype=float), np.array(cv2_data, dtype=float)

    def create_state_table(self) -> pd.DataFrame:
        """Create comprehensive state summary table."""
        logger.info("Creating state summary table...")
        self._validate_state_table_prerequisites()
        state_data = self._build_basic_state_info()
        frame_counts, total_frames = self._count_frames_per_state()
        state_data["frame_count"] = frame_counts.astype(int)
        state_data["frame_percentage"] = 100 * frame_counts / max(total_frames, 1)
        representative_frames, centroid_features = self._find_representatives()
        rep_traj_array, rep_frame_array = self._representative_arrays(
            representative_frames
        )
        state_data["representative_traj"] = rep_traj_array
        state_data["representative_frame"] = rep_frame_array
        self._attach_cluster_centers(state_data)
        self.state_table = pd.DataFrame(state_data)
        logger.info(f"State table created with {len(self.state_table)} states")
        try:
            # Optional: PCCA+ lumping from microstates to macrostates (3–5)
            macrostates = self._pcca_lumping(n_macrostates=4)
            if macrostates is not None:
                self.state_table["macrostate"] = macrostates
        except Exception as e:
            logger.warning(f"PCCA+ lumping skipped ({e})")
        return self.state_table

    # -------------- State table helper methods (split for C901) --------------

    def _validate_state_table_prerequisites(self) -> None:
        if self.stationary_distribution is None:
            raise ValueError("MSM must be built before creating state table")

    def _build_basic_state_info(self) -> Dict[str, Any]:
        return {
            "state_id": range(self.n_states),
            "population": self.stationary_distribution,
            "free_energy_kJ_mol": (
                self.free_energies
                if self.free_energies is not None
                else np.zeros(self.n_states)
            ),
            "free_energy_kcal_mol": (
                self.free_energies * 0.239006
                if self.free_energies is not None
                else np.zeros(self.n_states)
            ),
        }

    def _count_frames_per_state(self) -> tuple[np.ndarray, int]:
        frame_counts = np.zeros(self.n_states)
        total_frames = 0
        for dtraj in self.dtrajs:
            for state in dtraj:
                frame_counts[state] += 1
                total_frames += 1
        return frame_counts, total_frames

    def _find_representatives(
        self,
    ) -> tuple[list[tuple[int, int]], list[Optional[np.ndarray]]]:
        representative_frames: list[tuple[int, int]] = []
        centroid_features: list[Optional[np.ndarray]] = []
        for state in range(self.n_states):
            state_frames: list[tuple[int, int]] = []
            state_features: list[np.ndarray] = []
            frame_idx = 0
            for traj_idx, dtraj in enumerate(self.dtrajs):
                for _local_frame, assigned_state in enumerate(dtraj):
                    if assigned_state == state:
                        state_frames.append((traj_idx, _local_frame))
                        if self.features is not None:
                            state_features.append(self.features[frame_idx])
                    frame_idx += 1
            if state_features:
                state_features_array = np.array(state_features)
                centroid = np.mean(state_features_array, axis=0)
                distances = np.linalg.norm(state_features_array - centroid, axis=1)
                closest_idx = int(np.argmin(distances))
                representative_frames.append(state_frames[closest_idx])
                centroid_features.append(centroid)
            else:
                representative_frames.append((-1, -1))
                centroid_features.append(None)
        return representative_frames, centroid_features

    def _representative_arrays(
        self, representative_frames: list[tuple[int, int]]
    ) -> tuple[np.ndarray, np.ndarray]:
        rep_traj_array = np.array([int(rf[0]) for rf in representative_frames])
        rep_frame_array = np.array([int(rf[1]) for rf in representative_frames])
        return rep_traj_array, rep_frame_array

    def _attach_cluster_centers(self, state_data: Dict[str, Any]) -> None:
        if self.cluster_centers is not None:
            for i, center in enumerate(self.cluster_centers.T):
                state_data[f"cluster_center_{i}"] = center

    def _pcca_lumping(self, n_macrostates: int = 4) -> Optional[np.ndarray]:
        """PCCA+ metastable decomposition using deeptime when available; fallback to k-means spectral."""
        try:
            if self.transition_matrix is None or self.n_states <= n_macrostates:
                return None
            from deeptime.markov import pcca as _pcca  # type: ignore

            T = np.asarray(self.transition_matrix, dtype=float)
            model = _pcca(T, n_metastable_sets=int(n_macrostates))
            chi = np.asarray(model.memberships, dtype=float)
            labels = np.argmax(chi, axis=1)
            return labels.astype(int)
        except Exception:
            try:
                if self.transition_matrix is None or self.n_states <= n_macrostates:
                    return None
                T = np.asarray(self.transition_matrix, dtype=float)
                eigvals, eigvecs = np.linalg.eig(T.T)
                order = np.argsort(-np.real(eigvals))
                k = max(2, min(n_macrostates, T.shape[0] - 1))
                comps = np.real(eigvecs[:, order[1 : 1 + k]])
                km = MiniBatchKMeans(n_clusters=n_macrostates, random_state=42)
                labels = km.fit_predict(comps)
                return labels.astype(int)
            except Exception:
                return None

    def _create_matrix_intelligent(
        self, shape: Tuple[int, int], use_sparse: Optional[bool] = None
    ) -> Union[np.ndarray, csc_matrix]:
        """
        Intelligently create matrix (sparse or dense) based on expected size and sparsity.

        Args:
            shape: Matrix shape (n_states, n_states)
            use_sparse: Force sparse (True) or dense (False). If None, auto-decide.

        Returns:
            Zero matrix of appropriate type
        """
        n_states = shape[0]

        if use_sparse is None:
            # Auto-decide based on size - sparse for large state spaces
            use_sparse = n_states > 100

        if use_sparse:
            logger.debug(f"Creating sparse matrix ({n_states}x{n_states})")
            return csc_matrix(shape, dtype=np.float64)
        else:
            logger.debug(f"Creating dense matrix ({n_states}x{n_states})")
            return np.zeros(shape, dtype=np.float64)

    def _matrix_add_count(
        self, matrix: Union[np.ndarray, csc_matrix], i: int, j: int, count: float
    ):
        """Add count to matrix element, handling both sparse and dense matrices."""
        if issparse(matrix):
            matrix[i, j] += count
        else:
            matrix[i, j] += count

    def _matrix_normalize_rows(
        self, matrix: Union[np.ndarray, csc_matrix]
    ) -> Union[np.ndarray, csc_matrix]:
        """Normalize matrix rows to create transition matrix, handling both sparse and dense."""
        if issparse(matrix):
            # Sparse matrix row normalization
            row_sums = np.array(matrix.sum(axis=1)).flatten()
            row_sums[row_sums == 0] = 1  # Avoid division by zero
            row_diag = csc_matrix(
                (1.0 / row_sums, (range(len(row_sums)), range(len(row_sums)))),
                shape=(len(row_sums), len(row_sums)),
            )
            return row_diag @ matrix
        else:
            # Dense matrix row normalization
            row_sums = matrix.sum(axis=1)
            row_sums[row_sums == 0] = 1
            return matrix / row_sums[:, np.newaxis]

    def _save_matrix_intelligent(
        self, matrix, filename_base: str, prefix: str = "msm_analysis"
    ):
        """
        Intelligently save matrix in appropriate format(s) based on type and size.

        Args:
            matrix: numpy array or scipy sparse matrix
            filename_base: base filename (e.g., "transition_matrix")
            prefix: file prefix
        """
        if matrix is None:
            return

        # Always save dense format for compatibility
        np.save(
            self.output_dir / f"{prefix}_{filename_base}.npy",
            matrix.toarray() if issparse(matrix) else matrix,
        )

        # For large matrices, also save sparse format for efficiency
        if matrix.size > 10000:  # >100x100 matrix
            if issparse(matrix):
                # Already sparse - save directly
                save_npz(self.output_dir / f"{prefix}_{filename_base}.npz", matrix)
            else:
                # Convert dense to sparse if beneficial
                # Only convert if matrix is actually sparse (>95% zeros)
                sparsity = np.count_nonzero(matrix) / matrix.size
                if sparsity < 0.05:  # Less than 5% non-zero
                    sparse_matrix = csc_matrix(matrix)
                    save_npz(
                        self.output_dir / f"{prefix}_{filename_base}.npz", sparse_matrix
                    )
                    logger.info(
                        (
                            f"Converted {filename_base} to sparse format (sparsity: "
                            f"{(1-sparsity)*100:.1f}% zeros)"
                        )
                    )
                else:
                    logger.debug(
                        (
                            f"Keeping {filename_base} as dense (sparsity: "
                            f"{(1-sparsity)*100:.1f}% zeros)"
                        )
                    )

    def save_analysis_results(self, prefix: str = "msm_analysis"):
        """
        Save all analysis results to files.

        This method orchestrates saving all artifacts by delegating to smaller
        helpers to reduce complexity while preserving exact behavior.
        """
        logger.info("Saving analysis results...")

        # Core matrices
        self._save_transition_matrix(prefix)
        self._save_count_matrix(prefix)

        # Scalars and distributions
        self._save_free_energies(prefix)
        self._save_stationary_distribution(prefix)

        # Trajectories and tables
        self._save_discrete_trajectories(prefix)
        self._save_state_table_file(prefix)

        # FES
        self._save_fes_array(prefix)

        # Collect structured results
        analysis_results: Dict[str, Any] = {}
        assert self.transition_matrix is not None
        assert self.count_matrix is not None
        analysis_results["msm"] = MSMResult(
            transition_matrix=self.transition_matrix,
            count_matrix=self.count_matrix,
            free_energies=self.free_energies,
            stationary_distribution=self.stationary_distribution,
        )
        if self.fes_data is not None:
            analysis_results["fes"] = FESResult(
                free_energy=self.fes_data["free_energy"],
                xedges=self.fes_data["xedges"],
                yedges=self.fes_data["yedges"],
                cv1_name=self.fes_data["cv1_name"],
                cv2_name=self.fes_data["cv2_name"],
                temperature=self.fes_data["temperature"],
            )
        if self.implied_timescales is not None:
            analysis_results["ck"] = CKResult(
                lag_times=self.implied_timescales["lag_times"],
                timescales=self.implied_timescales["timescales"],
            )

        results_file = self.output_dir / "analysis_results.pkl"
        json_file = self.output_dir / "analysis_results.json"
        with results_file.open("wb") as f:
            pickle.dump(analysis_results, f)
        with json_file.open("w") as f:
            json.dump(
                {k: v.to_dict(metadata_only=True) for k, v in analysis_results.items()},
                f,
            )

        # Final message
        self._log_save_completion()

    # ---------------- Save helpers (split to address C901) ----------------

    def _save_transition_matrix(self, prefix: str) -> None:
        """Save the transition matrix using intelligent format selection."""
        self._save_matrix_intelligent(
            self.transition_matrix, "transition_matrix", prefix
        )

    def _save_count_matrix(self, prefix: str) -> None:
        """Save the count matrix using intelligent format selection."""
        self._save_matrix_intelligent(self.count_matrix, "count_matrix", prefix)

    def _save_free_energies(self, prefix: str) -> None:
        """Save free energies if available."""
        if self.free_energies is not None:
            np.save(
                self.output_dir / f"{prefix}_free_energies.npy",
                self.free_energies,
            )

    def _save_stationary_distribution(self, prefix: str) -> None:
        """Save stationary distribution if available."""
        if self.stationary_distribution is not None:
            np.save(
                self.output_dir / f"{prefix}_stationary_distribution.npy",
                self.stationary_distribution,
            )

    def _save_discrete_trajectories(self, prefix: str) -> None:
        """Save discrete trajectories with object-array optimization and fallback."""
        if not self.dtrajs:
            return
        try:
            dtrajs_obj = self._convert_dtrajs_to_object_array()
            np.save(self.output_dir / f"{prefix}_dtrajs.npy", dtrajs_obj)
        except Exception:
            self._save_dtrajs_individually(prefix)

    def _convert_dtrajs_to_object_array(self) -> np.ndarray:
        """Convert list of variable-length trajectories to an object ndarray."""
        return np.array(self.dtrajs, dtype=object)

    def _save_dtrajs_individually(self, prefix: str) -> None:
        """Fallback saver for discrete trajectories, each as a separate file."""
        for idx, dtraj in enumerate(self.dtrajs):
            try:
                np.save(
                    self.output_dir / f"{prefix}_dtrajs_traj{idx:02d}.npy",
                    np.asarray(dtraj),
                )
            except Exception:
                continue

    def _save_state_table_file(self, prefix: str) -> None:
        """Save state table to CSV if available."""
        if self.state_table is not None:
            self.state_table.to_csv(
                self.output_dir / f"{prefix}_state_table.csv",
                index=False,
            )

    def _save_fes_array(self, prefix: str) -> None:
        """Save free energy surface array if present."""
        if self.fes_data is None:
            return
        np.save(
            self.output_dir / f"{prefix}_fes.npy",
            self.fes_data["free_energy"],
        )

    def _log_save_completion(self) -> None:
        """Emit a final log confirming save destination."""
        logger.info(f"Analysis results saved to {self.output_dir}")

    def plot_free_energy_surface(
        self, save_file: Optional[str] = None, interactive: bool = False
    ):
        """Plot the free energy surface."""
        if self.fes_data is None:
            raise ValueError("Free energy surface must be generated first")

        F = self.fes_data["free_energy"]
        xedges = self.fes_data["xedges"]
        yedges = self.fes_data["yedges"]
        cv1_name = self.fes_data["cv1_name"]
        cv2_name = self.fes_data["cv2_name"]

        if interactive:
            try:
                import plotly.graph_objects as go

                # Create interactive plot
                x_centers = 0.5 * (xedges[:-1] + xedges[1:])
                y_centers = 0.5 * (yedges[:-1] + yedges[1:])

                fig = go.Figure(
                    data=go.Contour(
                        z=F.T,
                        x=x_centers,
                        y=y_centers,
                        colorscale="viridis",
                        colorbar=dict(title="Free Energy (kJ/mol)"),
                    )
                )

                fig.update_layout(
                    title=f"Free Energy Surface ({cv1_name} vs {cv2_name})",
                    xaxis_title=cv1_name,
                    yaxis_title=cv2_name,
                )

                if save_file:
                    fig.write_html(str(self.output_dir / f"{save_file}.html"))

                fig.show()

            except ImportError:
                logger.warning("Plotly not available, falling back to matplotlib")
                interactive = False

        if not interactive:
            # Create matplotlib plot
            plt.figure(figsize=(10, 8))

            x_centers = 0.5 * (xedges[:-1] + xedges[1:])
            y_centers = 0.5 * (yedges[:-1] + yedges[1:])

            contour = plt.contourf(x_centers, y_centers, F.T, levels=20, cmap="viridis")
            plt.colorbar(contour, label="Free Energy (kJ/mol)")

            plt.xlabel(cv1_name)
            plt.ylabel(cv2_name)
            plt.title(f"Free Energy Surface ({cv1_name} vs {cv2_name})")

            if save_file:
                plt.savefig(
                    self.output_dir / f"{save_file}.png", dpi=300, bbox_inches="tight"
                )

            plt.show()

    def plot_implied_timescales(self, save_file: Optional[str] = None):
        """Plot implied timescales for MSM validation."""
        if self.implied_timescales is None:
            raise ValueError("Implied timescales must be computed first")

        lag_times = np.array(self.implied_timescales["lag_times"], dtype=float)
        timescales = np.array(self.implied_timescales["timescales"], dtype=float)

        dt_ps = self.time_per_frame_ps or 1.0
        lag_ps = lag_times * dt_ps
        ts_ps = timescales * dt_ps

        unit_label = "ps"
        scale = 1.0
        if np.max(lag_ps) >= 1000.0 or np.max(ts_ps) >= 1000.0:
            unit_label = "ns"
            scale = 1e-3

        lag_plot = lag_ps * scale
        ts_plot = ts_ps * scale

        plt.figure(figsize=(10, 6))

        for i in range(ts_plot.shape[1]):
            plt.plot(lag_plot, ts_plot[:, i], "o-", label=f"τ{i+1} ({unit_label})")

        plt.xlabel(f"Lag Time ({unit_label})")
        plt.ylabel(f"Implied Timescale ({unit_label})")
        plt.title("Implied Timescales Analysis")
        plt.legend()
        plt.grid(True, alpha=0.3)

        if save_file:
            plt.savefig(
                self.output_dir / f"{save_file}.png", dpi=300, bbox_inches="tight"
            )

        plt.show()

    def plot_ck_test(
        self,
        save_file: str = "ck_plot.png",
        n_macrostates: int = 3,
        factors: Optional[List[int]] = None,
    ) -> Optional[Path]:
        """Generate and save a CK (Chapman–Kolmogorov) test plot.

        Preference order:
        1) Use deeptime's ck_test and plotting utilities across lag multiples
        2) Fallback to a macrostate-level bar plot of MSE vs factors
        """
        # Normalize filename
        try:
            out_path = self.output_dir / (
                save_file
                if str(save_file).lower().endswith(".png")
                else f"{save_file}.png"
            )
        except Exception:
            return None

        # Attempt deeptime-based CK plot
        try:
            from deeptime.markov import TransitionCountEstimator  # type: ignore
            from deeptime.markov.msm import MaximumLikelihoodMSM  # type: ignore
            from deeptime.plots import plot_ck_test  # type: ignore
            from deeptime.util.validation import ck_test  # type: ignore

            base_lag = int(max(1, self.lag_time))
            facs = self._normalize_ck_factors(factors)
            lags = [base_lag] + [base_lag * f for f in facs]

            models = []
            for L in lags:
                tce = TransitionCountEstimator(
                    lagtime=int(L), count_mode="sliding", sparse=False
                )
                C = tce.fit(self.dtrajs).fetch_model()
                ml = MaximumLikelihoodMSM(reversible=True)
                models.append(ml.fit(C).fetch_model())

            ckobj = ck_test(models=models, n_metastable_sets=int(max(2, n_macrostates)))
            import matplotlib.pyplot as _plt  # type: ignore

            fig = plot_ck_test(ckobj)
            fig.savefig(out_path, dpi=200)
            _plt.close(fig)
            logger.info(f"Saved CK test plot: {out_path}")
            return out_path
        except Exception:
            pass

        # Fallback: internal CK bar plot
        try:
            facs = self._normalize_ck_factors(factors)
            result = self.compute_ck_test_macrostates(
                n_macrostates=int(max(2, n_macrostates)), factors=facs
            )

            plt.figure(figsize=(7, 5))
            if result.mse:
                xs = sorted(result.mse.keys())
                ys = [result.mse[k] for k in xs]
                plt.bar(xs, ys, color="tab:orange", alpha=0.8, width=0.6)
                plt.xticks(xs, [str(x) for x in xs])
                plt.xlabel("Lag multiple (k)")
                plt.ylabel("MSE(T^k, T_empirical@k·lag)")
                plt.title(f"Chapman–Kolmogorov test ({result.mode}state)")
            else:
                thresh = ", ".join(f"{k}={v}" for k, v in result.thresholds.items())
                plt.text(
                    0.5,
                    0.5,
                    f"insufficient data\n{thresh}",
                    ha="center",
                    va="center",
                    fontsize=12,
                )
                plt.title("Chapman–Kolmogorov test")
                plt.axis("off")

            plt.tight_layout()
            plt.savefig(out_path, dpi=200)
            plt.close()
            logger.info(f"Saved CK test plot: {out_path}")
            return out_path
        except Exception:
            return None

    # ---------------- Bayesian MSM uncertainty (deeptime) ----------------

    def sample_bayesian_timescales(
        self, n_samples: int = 200, count_mode: str = "effective"
    ) -> Optional[Dict[str, Any]]:
        """Sample Bayesian MSM posteriors to estimate CIs for ITS and populations.

        Uses effective counts for uncertainty estimation when possible.
        Returns dict with arrays for timescales_samples and population_samples.
        """
        try:
            count_model = self._bmsm_build_counts(count_mode)
            samples_model = self._bmsm_fit_samples(count_model, n_samples)
            ts_list = self._bmsm_collect_timescales(samples_model)
            pi_list = self._bmsm_collect_populations(samples_model)
            if not ts_list and not pi_list:
                return None
            return self._bmsm_finalize_output(ts_list, pi_list)
        except Exception:
            return None

    # ---------------- Helper methods for Bayesian MSM (C901 split) ----------------

    def _bmsm_build_counts(self, count_mode: str) -> Any:
        from deeptime.markov import TransitionCountEstimator  # type: ignore

        tce = TransitionCountEstimator(
            lagtime=int(max(1, self.lag_time)),
            count_mode=str(count_mode),
            sparse=False,
        )
        return tce.fit(self.dtrajs).fetch_model()

    def _bmsm_fit_samples(self, count_model: Any, n_samples: int) -> Any:
        from deeptime.markov.msm import BayesianMSM  # type: ignore

        bmsm = BayesianMSM(reversible=True, n_samples=int(max(1, n_samples)))
        return bmsm.fit(count_model).fetch_model()

    def _bmsm_collect_timescales(self, samples_model: Any) -> List[np.ndarray]:
        ts_list: List[np.ndarray] = []
        for sm in getattr(samples_model, "samples", []):  # type: ignore[attr-defined]
            T = np.asarray(getattr(sm, "transition_matrix", None), dtype=float)
            if T.size == 0:
                continue
            evals = np.sort(np.real(np.linalg.eigvals(T)))[::-1]
            times: List[float] = []
            for i in range(1, min(6, len(evals))):
                if 0.0 < evals[i] < 1.0:
                    times.append(-self.lag_time / np.log(evals[i]))
            if times:
                ts_list.append(np.array(times, dtype=float))
        return ts_list

    def _bmsm_collect_populations(self, samples_model: Any) -> List[np.ndarray]:
        pi_list: List[np.ndarray] = []
        for sm in getattr(samples_model, "samples", []):  # type: ignore[attr-defined]
            if (
                hasattr(sm, "stationary_distribution")
                and sm.stationary_distribution is not None
            ):
                pi_list.append(np.asarray(sm.stationary_distribution, dtype=float))
        return pi_list

    def _bmsm_finalize_output(
        self, ts_list: List[np.ndarray], pi_list: List[np.ndarray]
    ) -> Dict[str, Any]:
        out: Dict[str, Any] = {}
        if ts_list:
            maxlen = max(arr.shape[0] for arr in ts_list)
            ts_pad = [
                np.pad(a, (0, maxlen - a.shape[0]), constant_values=np.nan)
                for a in ts_list
            ]
            out["timescales_samples"] = np.vstack(ts_pad)
        if pi_list:
            maxn = max(a.shape[0] for a in pi_list)
            pi_pad = [
                (
                    a
                    if a.shape[0] == maxn
                    else np.pad(a, (0, maxn - a.shape[0]), constant_values=np.nan)
                )
                for a in pi_list
            ]
            out["population_samples"] = np.vstack(pi_pad)
        return out

    def plot_free_energy_profile(self, save_file: Optional[str] = None):
        """Plot 1D free energy profile by state."""
        if self.free_energies is None:
            raise ValueError("Free energies must be computed first")

        plt.figure(figsize=(12, 6))

        state_ids = np.arange(len(self.free_energies))
        plt.bar(state_ids, self.free_energies, alpha=0.7, color="steelblue")

        plt.xlabel("State Index")
        plt.ylabel("Free Energy (kJ/mol)")
        plt.title("Free Energy Profile by State")
        plt.grid(True, alpha=0.3)

        if save_file:
            plt.savefig(
                self.output_dir / f"{save_file}.png", dpi=300, bbox_inches="tight"
            )

        plt.show()

    def extract_representative_structures(self, save_pdb: bool = True):
        """Extract and optionally save representative structures for each state."""
        logger.info("Extracting representative structures...")

        if self.state_table is None:
            self.create_state_table()

        representative_structures = []

        # Fix: Ensure state_table is not None before iterating
        if self.state_table is not None:
            for _, row in self.state_table.iterrows():
                try:
                    traj_idx = int(row["representative_traj"])
                    frame_idx = int(row["representative_frame"])
                    state_id = int(row["state_id"])

                    if traj_idx >= 0 and frame_idx >= 0:
                        # Validate indices
                        if traj_idx >= len(self.trajectories):
                            logger.warning(
                                f"Invalid trajectory index {traj_idx} for state {state_id}"
                            )
                            continue

                        traj = self.trajectories[traj_idx]
                        if frame_idx >= len(traj):
                            logger.warning(
                                f"Invalid frame index {frame_idx} for state {state_id}"
                            )
                            continue

                        # Extract frame
                        frame = traj[frame_idx]
                        representative_structures.append((state_id, frame))

                        if save_pdb:
                            output_file = (
                                self.output_dir
                                / f"state_{state_id:03d}_representative.pdb"
                            )
                            frame.save_pdb(str(output_file))

                except (ValueError, TypeError, IndexError) as e:
                    logger.warning(
                        f"Error extracting representative structure for state {state_id}: {e}"
                    )
                    continue

        logger.info(
            f"Extracted {len(representative_structures)} representative structures"
        )
        return representative_structures


# Convenience function for complete analysis pipeline
def run_complete_msm_analysis(
    trajectory_files: Union[str, List[str]],
    topology_file: str,
    output_dir: str = "output/msm_analysis",
    n_states: int | Literal["auto"] = 100,
    lag_time: int = 20,
    feature_type: str = "phi_psi",
    temperatures: Optional[List[float]] = None,
) -> EnhancedMSM:
    """
    Run complete MSM analysis pipeline.

    Args:
        trajectory_files: Trajectory file(s) to analyze
        topology_file: Topology file (PDB)
        output_dir: Output directory
        n_states: Number of states for clustering or ``"auto"``
        lag_time: Lag time for MSM construction
        feature_type: Type of features to use
        temperatures: Temperatures for TRAM analysis

    Returns:
        EnhancedMSM object with completed analysis
    """
    msm = _initialize_msm_analyzer(
        trajectory_files, topology_file, temperatures, output_dir
    )
    _load_and_prepare(msm, feature_type, n_states)
    _build_and_validate_msm(msm, temperatures, lag_time)
    fes_success = _maybe_generate_fes(msm, feature_type)
    _finalize_results_and_plots(msm, fes_success)
    logger.info("Complete MSM analysis finished")
    return msm


# ---------------- Pipeline helper functions (split for C901) ----------------


def _initialize_msm_analyzer(
    trajectory_files: Union[str, List[str]],
    topology_file: str,
    temperatures: Optional[List[float]],
    output_dir: str,
) -> EnhancedMSM:
    return EnhancedMSM(
        trajectory_files=trajectory_files,
        topology_file=topology_file,
        temperatures=temperatures,
        output_dir=output_dir,
    )


def _load_and_prepare(
    msm: EnhancedMSM, feature_type: str, n_states: int | Literal["auto"]
) -> None:
    msm.load_trajectories()
    # Save a quick φ/ψ sanity scatter before feature building (helps spot issues early)
    try:
        msm.save_phi_psi_scatter_diagnostics()
    except Exception:
        pass
    msm.compute_features(feature_type=feature_type)
    msm.cluster_features(n_states=n_states)


def _build_and_validate_msm(
    msm: EnhancedMSM, temperatures: Optional[List[float]], lag_time: int
) -> None:
    method = "tram" if temperatures and len(temperatures) > 1 else "standard"
    msm.build_msm(lag_time=lag_time, method=method)
    msm.compute_implied_timescales()


def _maybe_generate_fes(msm: EnhancedMSM, feature_type: str) -> bool:
    success = False
    try:
        if feature_type == "phi_psi":
            msm.generate_free_energy_surface(cv1_name="phi", cv2_name="psi")
        else:
            msm.generate_free_energy_surface(cv1_name="CV1", cv2_name="CV2")
        success = True
        logger.info("\u2713 Free energy surface generation completed")
    except ValueError as e:
        logger.warning(f"\u26a0 Free energy surface generation failed: {e}")
        logger.info("Continuing with analysis without FES plots...")
    return success


def _finalize_results_and_plots(msm: EnhancedMSM, fes_success: bool) -> None:
    msm.create_state_table()
    msm.extract_representative_structures()
    msm.save_analysis_results()
    if fes_success:
        try:
            msm.plot_free_energy_surface(save_file="free_energy_surface")
            logger.info("\u2713 Free energy surface plot saved")
        except Exception as e:
            logger.warning(f"\u26a0 Free energy surface plotting failed: {e}")
    else:
        logger.info(
            "\u26a0 Skipping free energy surface plots due to insufficient data"
        )
    try:
        msm.plot_implied_timescales(save_file="implied_timescales")
        logger.info("\u2713 Implied timescales plot saved")
    except Exception as e:
        logger.warning(f"\u26a0 Implied timescales plotting failed: {e}")
    try:
        msm.plot_free_energy_profile(save_file="free_energy_profile")
        logger.info("\u2713 Free energy profile plot saved")
    except Exception as e:
        logger.warning(f"\u26a0 Free energy profile plotting failed: {e}")
    # CK diagnostics: persist JSON and plot (best-effort)
    try:
        macro_ck = None
        micro_ck = None
        try:
            macro_ck = msm.compute_ck_test_macrostates(
                n_macrostates=3, factors=[2, 3, 4]
            )
        except Exception:
            macro_ck = None
        try:
            micro_ck = msm.compute_ck_test_micro(factors=[2, 3, 4])
        except Exception:
            micro_ck = None
        try:
            with open(msm.output_dir / "ck_tests.json", "w", encoding="utf-8") as f:
                json.dump({"macro": macro_ck, "micro": micro_ck}, f, indent=2)
        except Exception:
            pass
        try:
            msm.plot_ck_test(save_file="ck_plot", n_macrostates=3, factors=[2, 3, 4])
            logger.info("\u2713 CK test plot saved")
        except Exception as e:
            logger.warning(f"\u26a0 CK test plotting failed: {e}")
    except Exception:
        pass<|MERGE_RESOLUTION|>--- conflicted
+++ resolved
@@ -36,8 +36,6 @@
 from scipy.sparse.csgraph import connected_components
 from sklearn.cluster import MiniBatchKMeans
 
-<<<<<<< HEAD
-=======
 from ..cluster.micro import ClusteringResult, cluster_microstates
 from ..results import CKResult, FESResult, MSMResult
 
@@ -45,8 +43,6 @@
 
 from pmarlo.states.msm_bridge import _row_normalize, _stationary_from_T
 from pmarlo.utils.msm_utils import ensure_connected_counts
-
->>>>>>> fa47e84d
 logger = logging.getLogger("pmarlo")
 
 # Suppress warnings for cleaner output
@@ -137,18 +133,19 @@
         self.free_energies: Optional[np.ndarray] = None
         self.lag_time = 20  # Default lag time
         self.frame_stride: Optional[int] = None  # Optional: frames per saved sample
-<<<<<<< HEAD
+
+
         # Explicit feature processing settings
         self.feature_stride: int = 1
         self.tica_lag: int = 0
         self.tica_components: Optional[int] = None
         self.effective_frames: int = 0
         self.raw_frames: int = 0
-=======
+          
         self.time_per_frame_ps: Optional[float] = None
         self.demux_metadata: Optional[DemuxMetadata] = None
         self.total_frames: Optional[int] = None
->>>>>>> fa47e84d
+
 
         # Estimation controls
         self.estimator_backend: str = "deeptime"  # or "pmarlo" for fallback/debug
@@ -889,55 +886,70 @@
         )
 
     def compute_implied_timescales(
-        self, lag_times: Optional[List[int]] = None, n_timescales: int = 5
-    ):
-        """
-        Compute implied timescales for MSM validation.
-
-        Args:
-            lag_times: List of lag times to test
-            n_timescales: Number of timescales to compute
-        """
-        logger.info("Computing implied timescales...")
-
-        lag_times = self._its_default_lag_times(lag_times)
-<<<<<<< HEAD
-        max_lag = max(lag_times) if lag_times else 0
-        if self.effective_frames and max_lag >= self.effective_frames:
-            raise ValueError(
-                f"Maximum lag {max_lag} exceeds available effective frames {self.effective_frames}"
-            )
-=======
-        max_valid_lag = min(len(dt) for dt in self.dtrajs) - 1 if self.dtrajs else 0
-        if max_valid_lag < 1:
-            logger.warning("Trajectories too short for implied timescales")
-            self.implied_timescales = {
-                "lag_times": [],
-                "timescales": np.empty((0, n_timescales)),
-            }
-            return
-        if any(lag_val > max_valid_lag for lag_val in lag_times):
-            logger.warning("Capping lag times above max_valid_lag=%s", max_valid_lag)
-            lag_times = [lag_val for lag_val in lag_times if lag_val <= max_valid_lag]
-        if not lag_times:
-            self.implied_timescales = {
-                "lag_times": [],
-                "timescales": np.empty((0, n_timescales)),
-            }
-            return
-
->>>>>>> fa47e84d
-        timescales_data: List[List[float]] = []
-
-        for lag in lag_times:
-            ts_row = self._its_try_deeptime_timescales(lag, n_timescales)
-            if ts_row is None:
-                ts_row = self._its_fallback_timescales(lag, n_timescales)
-            timescales_data.append(self._its_trim_pad(ts_row, n_timescales))
-
-        self._its_assign_results(lag_times, timescales_data)
-        self._its_restore_original_msm()
-        self._its_log_complete()
+    self,
+    lag_times: Optional[List[int]] = None,
+    n_timescales: int = 5,
+):
+    """
+    Compute implied timescales for MSM validation.
+
+    Args:
+        lag_times: List of lag times to test
+        n_timescales: Number of timescales to compute
+    """
+    logger.info("Computing implied timescales...")
+
+    # 1) Zbuduj domyślną listę lagów (np. rosnącą siatkę)
+    lag_times = self._its_default_lag_times(lag_times)
+
+    # 2) Sprawdź, czy trajektorie są wystarczająco długie,
+    #    oraz wyznacz największy dopuszczalny lag z danych
+    if getattr(self, "dtrajs", None):
+        max_valid_lag = min(len(dt) for dt in self.dtrajs) - 1
+    else:
+        max_valid_lag = 0
+
+    if max_valid_lag < 1:
+        logger.warning("Trajectories too short for implied timescales")
+        self.implied_timescales = {
+            "lag_times": [],
+            "timescales": np.empty((0, n_timescales)),
+        }
+        return
+
+    # 3) Ostrzeż i przytnij lags wykraczające ponad max_valid_lag
+    original_lag_times = list(lag_times)
+    if any(lag_val > max_valid_lag for lag_val in original_lag_times):
+        logger.warning("Capping lag times above max_valid_lag=%s", max_valid_lag)
+    lag_times = [lt for lt in original_lag_times if 1 <= lt <= max_valid_lag]
+
+    if not lag_times:
+        self.implied_timescales = {
+            "lag_times": [],
+            "timescales": np.empty((0, n_timescales)),
+        }
+        return
+
+    # 4) Dodatkowy limit: efektywna liczba ramek (np. po filtracji/TRAM)
+    max_lag = max(lag_times)
+    eff = getattr(self, "effective_frames", None)
+    if eff is not None and eff > 0 and max_lag >= eff:
+        raise ValueError(
+            f"Maximum lag {max_lag} exceeds available effective frames {eff}"
+        )
+
+    # 5) Liczenie ITS z deeptime (z fallbackiem) i normalizacja długości wierszy
+    timescales_data: List[List[float]] = []
+    for lag in lag_times:
+        ts_row = self._its_try_deeptime_timescales(lag, n_timescales)
+        if ts_row is None:
+            ts_row = self._its_fallback_timescales(lag, n_timescales)
+        timescales_data.append(self._its_trim_pad(ts_row, n_timescales))
+
+    # 6) Zapisz wyniki i posprzątaj stan
+    self._its_assign_results(lag_times, timescales_data)
+    self._its_restore_original_msm()
+    self._its_log_complete()
 
     # ---------------- Helper methods for implied timescales (C901 split) ----------------
 
