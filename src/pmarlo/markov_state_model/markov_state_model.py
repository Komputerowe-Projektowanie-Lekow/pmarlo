--- conflicted
+++ resolved
@@ -2516,86 +2516,95 @@
             plt.show()
 
     def plot_implied_timescales(self, save_file: Optional[str] = None):
-        """Plot implied timescales for MSM validation."""
-        if self.implied_timescales is None:
-            raise ValueError("Implied timescales must be computed first")
-
-        res = self.implied_timescales
-        lag_times = np.asarray(res.lag_times, dtype=float)
-        timescales = np.asarray(res.timescales, dtype=float)
-        ts_ci = np.asarray(res.timescales_ci, dtype=float)
-
-        dt_ps = self.time_per_frame_ps or 1.0
-        lag_ps = lag_times * dt_ps
-        ts_ps = timescales * dt_ps
-        ts_ci_ps = ts_ci * dt_ps
-
-        unit_label = "ps"
-        scale = 1.0
-        if (np.max(lag_ps) >= 1000.0) or (np.max(ts_ps) >= 1000.0):
-            unit_label = "ns"
-            scale = 1e-3
-
-        lag_plot = lag_ps * scale
-        ts_plot = ts_ps * scale
-        ts_ci_plot = ts_ci_ps * scale
-
-        plt.figure(figsize=(10, 6))
-        for i in range(ts_plot.shape[1]):
-            mask = (
-                np.isfinite(ts_plot[:, i])
-                & np.isfinite(ts_ci_plot[:, i, 0])
-                & np.isfinite(ts_ci_plot[:, i, 1])
-            )
-            if np.any(mask):
-                plt.plot(
-                    lag_plot[mask],
-                    ts_plot[mask, i],
-                    "o-",
-                    label=f"τ{i+1} ({unit_label})",
-                )
-                plt.fill_between(
-                    lag_plot[mask],
-                    ts_ci_plot[mask, i, 0],
-                    ts_ci_plot[mask, i, 1],
-                    alpha=0.2,
-                )
-            else:
-                plt.plot([], [], label=f"τ{i+1} ({unit_label})")
-        plt.plot([], [], " ", label="NaNs indicate unstable eigenvalues at this τ")
-
-        title = "Implied Timescales Analysis"
-        if res.recommended_lag_window is not None:
-<<<<<<< HEAD
-            start_ps, end_ps = res.recommended_lag_window
-            plt.axvline(start_ps * scale, color="gray", linestyle="--", alpha=0.7)
-            plt.axvline(end_ps * scale, color="gray", linestyle="--", alpha=0.7)
-            title += f"\nRecommended τ: {format_lag_window_ps((start_ps, end_ps))}"
-=======
-            start, end = res.recommended_lag_window
-            start_ps = start * dt_ps
-            end_ps = end * dt_ps
-            plt.axvspan(
-                start_ps * scale,
-                end_ps * scale,
-                color="gray",
-                alpha=0.1,
-                label=f"Recommended τ: {start_ps * scale:.3g}–{end_ps * scale:.3g} {unit_label}",
-            )
->>>>>>> a19964cc
-
-        plt.xlabel(f"Lag Time ({unit_label})")
-        plt.ylabel(f"Implied Timescale ({unit_label})")
-        plt.title(title)
-        plt.legend()
-        plt.grid(True, alpha=0.3)
-
-        if save_file:
-            plt.savefig(
-                self.output_dir / f"{save_file}.png", dpi=300, bbox_inches="tight"
-            )
-
-        plt.show()
+    """Plot implied timescales for MSM validation."""
+    if self.implied_timescales is None:
+        raise ValueError("Implied timescales must be computed first")
+
+    res = self.implied_timescales
+    lag_times = np.asarray(res.lag_times, dtype=float)            # in frames
+    timescales = np.asarray(res.timescales, dtype=float)          # in frames
+    ts_ci = np.asarray(res.timescales_ci, dtype=float)            # in frames
+
+    # Convert frames -> physical time (ps) using time_per_frame_ps
+    dt_ps = self.time_per_frame_ps or 1.0
+    lag_ps = lag_times * dt_ps
+    ts_ps = timescales * dt_ps
+    ts_ci_ps = ts_ci * dt_ps
+
+    # Choose axis time unit
+    unit_label = "ps"
+    scale = 1.0
+    if (np.max(lag_ps) >= 1000.0) or (np.max(ts_ps) >= 1000.0):
+        unit_label = "ns"
+        scale = 1e-3
+
+    lag_plot = lag_ps * scale
+    ts_plot = ts_ps * scale
+    ts_ci_plot = ts_ci_ps * scale
+
+    plt.figure(figsize=(10, 6))
+    for i in range(ts_plot.shape[1]):
+        mask = (
+            np.isfinite(ts_plot[:, i])
+            & np.isfinite(ts_ci_plot[:, i, 0])
+            & np.isfinite(ts_ci_plot[:, i, 1])
+        )
+        if np.any(mask):
+            plt.plot(
+                lag_plot[mask],
+                ts_plot[mask, i],
+                "o-",
+                label=f"τ{i+1} ({unit_label})",
+            )
+            plt.fill_between(
+                lag_plot[mask],
+                ts_ci_plot[mask, i, 0],
+                ts_ci_plot[mask, i, 1],
+                alpha=0.2,
+            )
+        else:
+            # keep legend entry even if this timescale is fully NaN at plotted lags
+            plt.plot([], [], label=f"τ{i+1} ({unit_label})")
+
+    # Informational legend entry about NaNs
+    plt.plot([], [], " ", label="NaNs indicate unstable eigenvalues at this τ")
+
+    title = "Implied Timescales Analysis"
+
+    # --- Resolved block: draw recommended lag window consistently ---
+    if getattr(res, "recommended_lag_window", None) is not None:
+        start_val, end_val = res.recommended_lag_window
+
+        # Heuristic: if the window lies within the range of lag *frames*,
+        # treat it as frames and convert; otherwise assume it's already in ps.
+        max_lag_frames = np.max(lag_times) if lag_times.size > 0 else np.nan
+        in_frames = np.isfinite(max_lag_frames) and (end_val <= max_lag_frames + 1e-9)
+
+        if in_frames:
+            start_ps = float(start_val) * dt_ps
+            end_ps = float(end_val) * dt_ps
+        else:
+            start_ps = float(start_val)
+            end_ps = float(end_val)
+
+        # Shade the recommended window and draw dashed borders, using axis units
+        plt.axvspan(start_ps * scale, end_ps * scale, color="gray", alpha=0.1)
+        plt.axvline(start_ps * scale, color="gray", linestyle="--", alpha=0.7)
+        plt.axvline(end_ps * scale, color="gray", linestyle="--", alpha=0.7)
+
+        title += f"\nRecommended τ: {start_ps * scale:.3g}–{end_ps * scale:.3g} {unit_label}"
+    # --- end resolved block ---
+
+    plt.xlabel(f"Lag Time ({unit_label})")
+    plt.ylabel(f"Implied Timescale ({unit_label})")
+    plt.title(title)
+    plt.legend()
+    plt.grid(True, alpha=0.3)
+
+    if save_file:
+        plt.savefig(self.output_dir / f"{save_file}.png", dpi=300, bbox_inches="tight")
+
+    plt.show()
 
     def plot_implied_rates(self, save_file: Optional[str] = None) -> None:
         """Plot implied rates with confidence intervals."""
